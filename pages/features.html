--- conflicted
+++ resolved
@@ -2,170 +2,6 @@
 
 <!DOCTYPE html>
 <html lang="en">
-<<<<<<< HEAD
-<head>
-  <meta charset="UTF-8" />
-  <meta name="viewport" content="width=device-width, initial-scale=1.0"/>
-  <title>Features - NotesVault</title>
-  <link rel="icon" href="favicon.png" type="image/x-icon"/>
-  <link rel="stylesheet" href="../components/header.css"/>
-  <script src="../components/header.js"></script>
-  <style>
-    body {
-      margin: auto;
-      font-family: 'Segoe UI', Tahoma, Geneva, Verdana, sans-serif;
-      background-color: #f5f7fa;
-      color: #333;
-    }
-
-    .logo-title {
-      display: flex;
-      align-items: center;
-      gap: 10px;
-    }
-
-    .logo-title img {
-      height: 40px;
-      width: 40px;
-      border-radius: 50%;
-    }
-
-
-
-    .nav-links a {
-      color: white;
-      text-decoration: none;
-      font-weight: 500;
-      background-color: rgba(255, 255, 255, 0.2);
-      padding: 0.5rem 1rem;
-      border-radius: 6px;
-      transition: background 0.3s ease;
-    }
-
-    .nav-links a:hover {
-      background-color: rgba(255, 255, 255, 0.4);
-    }
-
-    .container {
-      max-width: 1000px;
-      margin: 2rem auto;
-      padding: 1rem;
-    }
-
-    .feature {
-      background-color: white;
-      margin: 1rem 0;
-      padding: 1.5rem;
-      border-radius: 10px;
-      box-shadow: 0 4px 10px rgba(0,0,0,0.1);
-      transition: transform 0.3s ease, box-shadow 0.3s ease;
-    }
-
-    .feature:hover {
-      transform: translateY(-5px);
-      box-shadow: 0 8px 20px rgba(0,0,0,0.15);
-    }
-
-    .feature h2 {
-      margin-top: 0;
-      color: #4CAFEF;
-    }
-
-    .feature p {
-      line-height: 1.6;
-    }
-
-    footer {
-      text-align: center;
-      padding: 1rem;
-      margin-top: 2rem;
-      color: #777;
-    }
-
-    html {
-      scroll-behavior: smooth;
-    }
-
-    @media (max-width: 600px) {
-      header {
-        flex-direction: column;
-        align-items: flex-start;
-      }
-
-      header h1 {
-        font-size: 1.5rem;
-      }
-
-      .feature h2 {
-        font-size: 1.2rem;
-      }
-
-      .nav-links {
-        margin-top: 10px;
-      }
-    }
-  </style>
-</head>
-<body>
-
-  <!-- Header -->
-  <header style="height: 100px;" id="header-holder">
-
-  </header>
-
-  <div class="container">
-    <div class="feature" id="categories">
-      <h2>📂 Organized by Semester & Subject</h2>
-      <p>Effortlessly browse notes and PYQs sorted by semester and subjects. Stay organized throughout your academic journey.</p>
-    </div>
-
-    <div class="feature" id="search">
-      <h2>🔍 Instant Search</h2>
-      <p>Quickly find any note or previous year question using the built-in search bar. Perfect for last-minute revision.</p>
-    </div>
-
-    <div class="feature" id="pinned">
-      <h2>📌 Pin Important Notes</h2>
-      <p>Mark your most important notes and PYQs with a pin so they stay at the top for easy access.</p>
-    </div>
-
-    <div class="feature" id="download">
-      <h2>📥 Download Notes</h2>
-      <p>Save your notes as text files and access them offline anytime.</p>
-    </div>
-
-    <div class="feature" id="darkmode">
-      <h2>🌗 Dark Mode</h2>
-      <p>Switch between light and dark themes with a single click for comfortable reading at night.</p>
-    </div>
-  
-   
-    <div class="feature" id="PYQs">
-      <h2>💬 Upload PYQs or Past year question papers </h2>
-      <p>Add past year questions and papers so that preparation can be easier for other students. </p>
-    </div>
-    </div>
-
-  <footer>
-    &copy; 2025 NotesVault | Made with ❤️ for Students
-  </footer>
-
-  <script>
-    // Highlight feature cards on scroll
-    const features = document.querySelectorAll('.feature');
-    window.addEventListener('scroll', () => {
-      features.forEach(feature => {
-        const rect = feature.getBoundingClientRect();
-        if (rect.top >= 0 && rect.bottom <= window.innerHeight) {
-          feature.style.backgroundColor = "#e3f2fd";
-        } else {
-          feature.style.backgroundColor = "white";
-        }
-      });
-    });
-  </script>
-</body>
-=======
   <head>
     <meta charset="UTF-8" />
     <meta name="viewport" content="width=device-width, initial-scale=1.0" />
@@ -309,5 +145,4 @@
     <!-- JavaScript -->
     <script src="../scripts/script.js"></script>
   </body>
->>>>>>> 45af7f7b
 </html>