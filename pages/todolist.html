<!-- To-Do List (HTML) -->

<!DOCTYPE html>
<html lang="en">
<<<<<<< HEAD

<head>
  <meta charset="UTF-8">
  <meta name="viewport" content="width=device-width, initial-scale=1">
  <title>Todo List - NotesVault</title>
  <meta name="description" content="Manage your tasks efficiently with NotesVault Todo List.">
  <link rel="icon" href="../assets/index/images/favicon.png" type="image/x-icon">
  <link rel="stylesheet" href="../styling/todolist.css">
  <link href="https://cdnjs.cloudflare.com/ajax/libs/font-awesome/6.5.0/css/all.min.css" rel="stylesheet"/>
  <script src="../scripts/todolist.js" defer></script>
  <link rel="stylesheet" href="../components/header.css"/>
  <script src="../components/header.js"></script>
</head>

<body>
  <!-- Header -->
  <header style="height: 100px;" id="header-holder">

  </header>

  <!-- Main Content -->
  <main class="todo-main">
    <div class="todo-container">
      <div class="todo-header">
        <h1 class="todo-title">
          <i class="fas fa-tasks"></i>
          Todo List
        </h1>
        <p class="todo-subtitle">Manage your tasks efficiently and stay organized</p>
=======
  <head>
    <meta charset="UTF-8" />
    <meta name="viewport" content="width=device-width, initial-scale=1.0" />
    <title>NotesVault - To-Do List</title>

    <!-- Favicon -->
    <link
      rel="icon"
      href="../assets/index/images/favicon.png"
      type="image/x-icon"
    />

    <!-- Font Awesome -->
    <link
      rel="stylesheet"
      href="https://cdnjs.cloudflare.com/ajax/libs/font-awesome/6.5.0/css/all.min.css"
    />

    <!-- CSS -->
    <link rel="stylesheet" href="../styling/variables.css" />
    <link rel="stylesheet" href="../styling/todolist.css" />
    <link rel="stylesheet" href="../styling/base.css" />
  </head>

  <body>
    <!-- Header -->
    <div id="header-placeholder"></div>

    <!-- Hero Section -->
    <section class="todolist-hero">
      <div class="container">
        <h1>To-Do List</h1>
        <p class="subtitle">
          Manage your tasks efficiently & stay organized!
        </p>
>>>>>>> 45af7f7b
      </div>
    </section>

    <!-- Main Content -->
    <main class="todo-main">
      <div class="todo-container">
        <!-- Add Task Form -->
        <div class="todo-form-container">
          <form id="todoForm" class="todo-form">
            <div class="input-group">
              <input
                type="text"
                id="taskInput"
                placeholder="Enter your task here..."
                class="task-input"
                required
              />
              <button type="submit" class="add-btn">
                <i class="fas fa-plus"></i>
                Add Task
              </button>
            </div>
          </form>
        </div>

        <!-- Task Controls -->
        <div class="todo-controls">
          <div class="task-stats">
            <span id="taskCount" class="task-count">0 Tasks</span>
            <span id="completedCount" class="completed-count">0 Completed</span>
          </div>
          <div class="task-actions">
            <button id="clearCompleted" class="clear-btn">
              <i class="fas fa-trash"></i>
              Clear Completed
            </button>
            <button id="clearAll" class="clear-all-btn">
              <i class="fas fa-trash-alt"></i>
              Clear All
            </button>
          </div>
        </div>

        <!-- Task List -->
        <div class="todo-list-container">
          <ul id="todoList" class="todo-list">
            <!-- Task List (Dynamic) -->
          </ul>

          <!-- Empty State -->
          <div id="emptyState" class="empty-state">
            <i class="fas fa-clipboard-list"></i>
            <h3>No tasks yet</h3>
            <p>Add your first task to get started!</p>
          </div>
        </div>
      </div>
    </main>

    <!-- Footer -->
    <div id="footer-placeholder"></div>

    <!-- JavaScript -->
    <script src="../scripts/script.js"></script>
    <script src="../scripts/todolist.js"></script>
  </body>
</html><|MERGE_RESOLUTION|>--- conflicted
+++ resolved
@@ -2,37 +2,6 @@
 
 <!DOCTYPE html>
 <html lang="en">
-<<<<<<< HEAD
-
-<head>
-  <meta charset="UTF-8">
-  <meta name="viewport" content="width=device-width, initial-scale=1">
-  <title>Todo List - NotesVault</title>
-  <meta name="description" content="Manage your tasks efficiently with NotesVault Todo List.">
-  <link rel="icon" href="../assets/index/images/favicon.png" type="image/x-icon">
-  <link rel="stylesheet" href="../styling/todolist.css">
-  <link href="https://cdnjs.cloudflare.com/ajax/libs/font-awesome/6.5.0/css/all.min.css" rel="stylesheet"/>
-  <script src="../scripts/todolist.js" defer></script>
-  <link rel="stylesheet" href="../components/header.css"/>
-  <script src="../components/header.js"></script>
-</head>
-
-<body>
-  <!-- Header -->
-  <header style="height: 100px;" id="header-holder">
-
-  </header>
-
-  <!-- Main Content -->
-  <main class="todo-main">
-    <div class="todo-container">
-      <div class="todo-header">
-        <h1 class="todo-title">
-          <i class="fas fa-tasks"></i>
-          Todo List
-        </h1>
-        <p class="todo-subtitle">Manage your tasks efficiently and stay organized</p>
-=======
   <head>
     <meta charset="UTF-8" />
     <meta name="viewport" content="width=device-width, initial-scale=1.0" />
@@ -68,7 +37,6 @@
         <p class="subtitle">
           Manage your tasks efficiently & stay organized!
         </p>
->>>>>>> 45af7f7b
       </div>
     </section>
 
