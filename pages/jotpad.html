<!-- JotPad (HTML) -->

<!DOCTYPE html>
<html lang="en">
<<<<<<< HEAD

<head>
  <meta charset="UTF-8" />
  <meta name="viewport" content="width=device-width, initial-scale=1.0" />
  <title>NotesVault | JotPad</title>
  <link href="https://fonts.googleapis.com/css2?family=Poppins:wght@400;600&display=swap" rel="stylesheet">
  <link rel="icon" href="favicon.png" type="image/x-icon" />
  <link rel="stylesheet" href="../styling/jotpad.css">
  <link rel="stylesheet" href="../components/header.css"/>
  <script src="../components/header.js"></script>
</head>

<body>

  <!-- Header -->
  <header style="height: 100px;" id="header-holder">

  </header>

  <div class="header">JotPad - A Clean, Real Time Note Taking Editor</div>

  <div class="editor-wrapper">
    <div class="editor-container">
      <div class="note-box empty" contenteditable="true" id="noteArea" spellcheck="true">
      </div>

      <div class="button-wrapper">
        <button class="download-btn" onclick="downloadPDF()">Download as PDF</button>
        <button class="delete-btn" onclick="deleteAll()">Delete All</button>
      </div>

    </div>
=======
  <head>
    <meta charset="UTF-8" />
    <meta name="viewport" content="width=device-width, initial-scale=1.0" />
    <title>NotesVault - JotPad</title>

    <!-- Favicon -->
    <link
      rel="icon"
      href="../assets/index/images/favicon.png"
      type="image/x-icon"
    />

    <!-- Font Awesome -->
    <link
      rel="stylesheet"
      href="https://cdnjs.cloudflare.com/ajax/libs/font-awesome/6.5.0/css/all.min.css"
    />
>>>>>>> 45af7f7b

    <!-- CSS -->
    <link rel="stylesheet" href="../styling/jotpad.css" />
    <link rel="stylesheet" href="../styling/base.css" />
    <link rel="stylesheet" href="../styling/variables.css" />
  </head>

  <body>
    <!-- Header -->
    <div id="header-placeholder"></div>

<<<<<<< HEAD
      const doc = new jsPDF();
      doc.setFont("helvetica", "normal");
      doc.setFontSize(14);
      doc.text(content, 10, 20, { maxWidth: 180 });
      doc.save("MyNotes.pdf");
    }

    const noteArea = document.getElementById("noteArea");
    noteArea.innerHTML = localStorage.getItem("noteContent") || "";
    function togglePlaceholder() {
      if (noteArea.innerText.trim() === "") {
        noteArea.classList.add("empty");
      }
      else {
        noteArea.classList.remove("empty");
      }
    }
    noteArea.addEventListener("input", togglePlaceholder);
    noteArea.addEventListener("blur", togglePlaceholder);
    noteArea.addEventListener("focus", togglePlaceholder);
    togglePlaceholder();
=======
    <!-- Hero Section -->
    <section class="jotpad-hero">
      <div class="container">
        <h1>JotPad</h1>
        <p class="subtitle">A Clean, Real Time Note Taking Editor!</p>
      </div>
    </section>
>>>>>>> 45af7f7b

    <div class="editor-wrapper">
      <div class="editor-container">
        <div class="mode-toggle">
          <button class="mode-btn active" id="textModeBtn">Text Mode</button>
          <button class="mode-btn" id="drawModeBtn">Draw Mode</button>
        </div>

<<<<<<< HEAD
    function deleteAll() {
      if (confirm("Are you sure you want to delete all notes?")) {
        noteArea.innerHTML = "";
        localStorage.removeItem("noteContent");
        togglePlaceholder();
      }
    }
=======
        <div class="drawing-container">
          <div
            class="note-box empty"
            contenteditable="true"
            id="noteArea"
            spellcheck="true"
          ></div>
          <canvas id="drawingCanvas"></canvas>
        </div>
>>>>>>> 45af7f7b

        <div class="button-wrapper">
          <button class="download-btn" onclick="downloadPDF()">
            Download as PDF
          </button>
          <button class="delete-btn" onclick="deleteAll()">Delete All</button>
          <button
            class="download-btn"
            id="saveDrawingBtn"
            style="display: none"
          >
            Save Drawing
          </button>
          <button class="delete-btn" id="clearDrawingBtn" style="display: none">
            Clear Drawing
          </button>
        </div>
      </div>
    </div>

    <!-- Footer -->
    <div id="footer-placeholder"></div>

<<<<<<< HEAD
</body>

=======
    <!-- JavaScript -->
    <script src="../scripts/script.js"></script>
    <script src="../scripts/jotpad.js"></script>
    <script src="https://cdnjs.cloudflare.com/ajax/libs/jspdf/2.5.1/jspdf.umd.min.js"></script>
  </body>
>>>>>>> 45af7f7b
</html><|MERGE_RESOLUTION|>--- conflicted
+++ resolved
@@ -2,40 +2,6 @@
 
 <!DOCTYPE html>
 <html lang="en">
-<<<<<<< HEAD
-
-<head>
-  <meta charset="UTF-8" />
-  <meta name="viewport" content="width=device-width, initial-scale=1.0" />
-  <title>NotesVault | JotPad</title>
-  <link href="https://fonts.googleapis.com/css2?family=Poppins:wght@400;600&display=swap" rel="stylesheet">
-  <link rel="icon" href="favicon.png" type="image/x-icon" />
-  <link rel="stylesheet" href="../styling/jotpad.css">
-  <link rel="stylesheet" href="../components/header.css"/>
-  <script src="../components/header.js"></script>
-</head>
-
-<body>
-
-  <!-- Header -->
-  <header style="height: 100px;" id="header-holder">
-
-  </header>
-
-  <div class="header">JotPad - A Clean, Real Time Note Taking Editor</div>
-
-  <div class="editor-wrapper">
-    <div class="editor-container">
-      <div class="note-box empty" contenteditable="true" id="noteArea" spellcheck="true">
-      </div>
-
-      <div class="button-wrapper">
-        <button class="download-btn" onclick="downloadPDF()">Download as PDF</button>
-        <button class="delete-btn" onclick="deleteAll()">Delete All</button>
-      </div>
-
-    </div>
-=======
   <head>
     <meta charset="UTF-8" />
     <meta name="viewport" content="width=device-width, initial-scale=1.0" />
@@ -53,7 +19,6 @@
       rel="stylesheet"
       href="https://cdnjs.cloudflare.com/ajax/libs/font-awesome/6.5.0/css/all.min.css"
     />
->>>>>>> 45af7f7b
 
     <!-- CSS -->
     <link rel="stylesheet" href="../styling/jotpad.css" />
@@ -65,29 +30,6 @@
     <!-- Header -->
     <div id="header-placeholder"></div>
 
-<<<<<<< HEAD
-      const doc = new jsPDF();
-      doc.setFont("helvetica", "normal");
-      doc.setFontSize(14);
-      doc.text(content, 10, 20, { maxWidth: 180 });
-      doc.save("MyNotes.pdf");
-    }
-
-    const noteArea = document.getElementById("noteArea");
-    noteArea.innerHTML = localStorage.getItem("noteContent") || "";
-    function togglePlaceholder() {
-      if (noteArea.innerText.trim() === "") {
-        noteArea.classList.add("empty");
-      }
-      else {
-        noteArea.classList.remove("empty");
-      }
-    }
-    noteArea.addEventListener("input", togglePlaceholder);
-    noteArea.addEventListener("blur", togglePlaceholder);
-    noteArea.addEventListener("focus", togglePlaceholder);
-    togglePlaceholder();
-=======
     <!-- Hero Section -->
     <section class="jotpad-hero">
       <div class="container">
@@ -95,7 +37,6 @@
         <p class="subtitle">A Clean, Real Time Note Taking Editor!</p>
       </div>
     </section>
->>>>>>> 45af7f7b
 
     <div class="editor-wrapper">
       <div class="editor-container">
@@ -104,15 +45,6 @@
           <button class="mode-btn" id="drawModeBtn">Draw Mode</button>
         </div>
 
-<<<<<<< HEAD
-    function deleteAll() {
-      if (confirm("Are you sure you want to delete all notes?")) {
-        noteArea.innerHTML = "";
-        localStorage.removeItem("noteContent");
-        togglePlaceholder();
-      }
-    }
-=======
         <div class="drawing-container">
           <div
             class="note-box empty"
@@ -122,7 +54,6 @@
           ></div>
           <canvas id="drawingCanvas"></canvas>
         </div>
->>>>>>> 45af7f7b
 
         <div class="button-wrapper">
           <button class="download-btn" onclick="downloadPDF()">
@@ -146,14 +77,9 @@
     <!-- Footer -->
     <div id="footer-placeholder"></div>
 
-<<<<<<< HEAD
-</body>
-
-=======
     <!-- JavaScript -->
     <script src="../scripts/script.js"></script>
     <script src="../scripts/jotpad.js"></script>
     <script src="https://cdnjs.cloudflare.com/ajax/libs/jspdf/2.5.1/jspdf.umd.min.js"></script>
   </body>
->>>>>>> 45af7f7b
 </html>