--- conflicted
+++ resolved
@@ -1,22 +1,12 @@
 <!DOCTYPE html>
 <html lang="en">
 <head>
-<<<<<<< HEAD
-    <meta charset="UTF-8">
-    <meta name="viewport" content="width=device-width, initial-scale=1.0">
-    <title>Browse Notes - NotesVault</title>
-    <link rel="stylesheet" href="https://cdnjs.cloudflare.com/ajax/libs/font-awesome/6.0.0-beta3/css/all.min.css">
-    <link rel="stylesheet" href="../styling/styles.css"/>
-    <link rel="icon" href="favicon.png" type="image/x-icon" />
-    <!--- <link rel="stylesheet" href="./styling/overview.css"> --->
-=======
   <meta charset="UTF-8">
   <meta name="viewport" content="width=device-width, initial-scale=1.0">
   <title>Browse Notes - NotesVault</title>
   <link rel="stylesheet" href="https://cdnjs.cloudflare.com/ajax/libs/font-awesome/6.0.0-beta3/css/all.min.css">
   <link rel="icon" href="favicon.png" type="image/x-icon"/>
   <link rel="stylesheet" href="../styling/browseNotes.css">
->>>>>>> 29a7b84f
 </head>
 <body>
 
