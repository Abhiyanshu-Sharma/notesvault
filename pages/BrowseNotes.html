--- conflicted
+++ resolved
@@ -6,7 +6,7 @@
     <title>Browse Notes - NotesVault</title>
 
     <link rel="icon" href="favicon.png" type="image/x-icon" />
-<<<<<<< HEAD
+
     <link rel="stylesheet" href="../styling/overview.css">
 </head>
 <style>
@@ -276,7 +276,7 @@
 
 /* Responsive Design */
 @media (max-width: 768px) {
-=======
+
     <link
       rel="stylesheet"
       href="https://cdnjs.cloudflare.com/ajax/libs/font-awesome/6.0.0-beta3/css/all.min.css"
@@ -318,7 +318,7 @@
     }
 
     /* Header */
->>>>>>> 43bd1838
+
     header {
       background-color: #ffffff;
       padding: 15px 50px;
@@ -741,16 +741,16 @@
     </header>
 
     <main class="browse-notes-container">
-<<<<<<< HEAD
+
         <h1>Browse All Notes</h1>
         <!--Search Bar-->
         <div class="search-bar">
             <input type="text" id="searchInput" placeholder="Search notes by title, branch, or semester..." />
         </div>
 
-=======
+
       <h1>Browse All Notes</h1>
->>>>>>> 43bd1838
+
 
       <div class="notes-grid" id="notesGrid">
         <div class="loading-message" id="loadingMessage">Loading notes...</div>
@@ -914,7 +914,7 @@
             </div>
           `
 
-<<<<<<< HEAD
+
         return noteCard;
     }
     const searchInput = document.getElementById('searchInput');
@@ -970,11 +970,11 @@
     displayNotes(filteredNotes);
    });
 
-=======
+
           // Attach event listener for the "View" button
           const viewButton = noteCard.querySelector('.view-button')
           viewButton.addEventListener('click', () => openNoteDetailModal(note))
->>>>>>> 43bd1838
+
 
           return noteCard
         }
@@ -1017,5 +1017,9 @@
         fetchNotes()
       })
     </script>
+
+</body>
+
   </body>
+
 </html>