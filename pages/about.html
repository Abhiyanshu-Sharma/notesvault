--- conflicted
+++ resolved
@@ -1,60 +1,5 @@
 <!DOCTYPE html>
 <html lang="en">
-<<<<<<< HEAD
-  <head>
-    <meta charset="UTF-8" />
-    <meta name="viewport" content="width=device-width, initial-scale=1.0" />
-    <link rel="stylesheet" href="../styles.css" />
-    <link rel="stylesheet" href="../styling/overview.css" />
-    <title>NotesVault Home</title>
-    <link
-      rel="stylesheet"
-      href="https://cdnjs.cloudflare.com/ajax/libs/font-awesome/6.5.0/css/all.min.css"
-      integrity="sha512-...hash..."
-      crossorigin="anonymous"
-      referrerpolicy="no-referrer"
-    />
-    <link rel="stylesheet" href="../styling/about.css">
-
-    <script
-      src="https://js.sentry-cdn.com/8994bf86fecf7733832520db1565ab1f.min.js"
-      crossorigin="anonymous"
-    ></script>
-  </head>
-  <body>
-    <header>
-      <div id="header">
-        <div class="hamburger-wrapper">
-          <!-- Hamburger icon -->
-          <button class="hamburger-menu">
-            <span class="hamburger-line"></span>
-            <span class="hamburger-line"></span>
-            <span class="hamburger-line"></span>
-          </button>
-
-          <!-- Sidebar menu (hidden by default, visible on hover) -->
-          <div class="hover-sidebar">
-            <ul>
-              <li><a href="../index.html">Dashboard</a></li>
-              <li><a href="about.html">About</a></li>
-              <li><a href="overview.html">Overview</a></li>
-              <li><a href="#">Features</a></li>
-              <li><a href="#">Resources</a></li>
-            </ul>
-          </div>
-        </div>
-        <div id="header-title-box">
-          <p id="header-title">NotesVault</p>
-        </div>
-
-        <!-- Navigation Menu -->
-        <div id="header-navigation" class="nav-menu">
-          <a href="overview.html">Overview</a>
-          <a href="/">Student Account</a>
-          <a href="about.html">About</a>
-          <a href="/">Features</a>
-        </div>
-=======
 <head>
   <meta charset="UTF-8" />
   <meta name="viewport" content="width=device-width, initial-scale=1.0"/>
@@ -74,7 +19,6 @@
   <header class="hero-section">
     <h1>About NotesVault</h1>
   </header>
->>>>>>> 974e2258
 
   <section class="intro-box container">
     <p>
@@ -89,224 +33,6 @@
         <p id="header-title">NotesVault</p>
       </div>
 
-<<<<<<< HEAD
-    <div class="main_content">
-      <div class="main">
-        <h1 class="heading1">About NotesVault</h1>
-        <p class="content">
-          NotesVault is a beginner-friendly, open-source web application built
-          with students in mind. It serves as a centralized platform to store,
-          browse, and manage academic notes and Previous Year Questions (PYQs)
-          in a well-organized, semester-wise format. Whether you're revising for
-          exams, searching for subject-wise resources, or looking to contribute
-          to an impactful project, NotesVault offers both utility and learning
-          opportunity.
-        </p>
-      </div>
-
-      <div class="notesvault-section">
-        <!-- Mission & Vision -->
-        <div class="sectionmission-vision">
-          <h2>Mission & Vision Statement</h2>
-          <p>
-            <strong>Mission:</strong> Democratize academic access by providing a
-            centralized, open-source platform where students can seamlessly
-            share, browse, and store academic resources like notes and PYQs.
-          </p>
-          <p>
-            <strong>Vision:</strong> Make learning more collaborative,
-            efficient, and accessible for every student—regardless of their
-            background or college—by eliminating resource silos and fostering a
-            supportive learning ecosystem.
-          </p>
-        </div>
-
-        <!-- How It Helps Students -->
-        <div class="sectionhow-it-helps">
-          <h2>How It Helps Students</h2>
-          <blockquote  class="green_tag">
-            “We noticed a common problem—students scattered notes across
-            WhatsApp, Google Drive, and random links. NotesVault brings
-            everything together.”
-          </blockquote>
-          <ul>
-            <li>
-              <strong>Unified Resource Hub:</strong> No more digging through
-              chat threads or drives. Everything is in one place.
-            </li>
-            <li>
-              <strong>Smarter Search:</strong> Find notes easily via subject
-              tags and semester filters.
-            </li>
-            <li>
-              <strong>Collaborative Uploads:</strong> Anyone can contribute,
-              building a culture of shared learning.
-            </li>
-            <li>
-              <strong>Stress-Free Exam Prep:</strong> Streamlined access reduces
-              last-minute stress.
-            </li>
-          </ul>
-        </div>
-
-        <!-- Tech Stack Overview -->
-        <div class="tech-stack">
-          <h2>Tech Stack Overview</h2>
-          <h4>Frontend:</h4>
-          <ul>
-            <li>
-              <strong>HTML/CSS/JS:</strong> Simple, fast, and beginner-friendly
-              stack.
-            </li>
-            <li>
-              <strong>Responsive UI:</strong> Works smoothly on desktops and
-              mobile browsers.
-            </li>
-          </ul>
-          <h4>Backend (Planned):</h4>
-          <ul>
-            <li>
-              <strong>Node.js/Express:</strong> Server-side logic & REST APIs.
-            </li>
-            <li>
-              <strong>Firebase:</strong> Authentication, real-time database,
-              file storage.
-            </li>
-          </ul>
-          <h4>Other Tools (Planned):</h4>
-          <ul>
-            <li>MongoDB (optional)</li>
-            <li>GitHub Actions for CI/CD</li>
-            <li>Tailwind CSS / Bootstrap for styling</li>
-          </ul>
-        </div>
-
-        <!-- GitHub Open Source -->
-        <div class="section-github">
-          <h2>Open Source on GitHub</h2>
-          <p>
-            <strong>NotesVault</strong> is proudly open-source and welcomes
-            contributors of all skill levels!
-          </p>
-          <ul>
-            <li>
-              <strong
-                ><a
-                  href="https://github.com/opensource-society/notesvault"
-                  target="_blank"
-                  class="linktogithub"
-                  >GitHub Repository</a
-                ></strong
-              >
-              – Check out the codebase and star us!
-            </li>
-            <li>
-              <strong>Good First Issues:</strong> Ideal for beginner
-              contributors
-            </li>
-            <li>
-              <strong>Contributing Guidelines:</strong> Setup and contribution
-              instructions included
-            </li>
-          </ul>
-        </div>
-      </div>
-    </div>
-
-    <footer class="modern-footer">
-      <div class="footer-container">
-        <div class="footer-top">
-          <div class="footer-brand">
-            <div class="footer-logo">NotesVault</div>
-            <p class="footer-description">
-              Your go-to companion for organized learning. Keep your study notes
-              and PYQs organized, easy to find, and always just a click away.
-            </p>
-            <div class="social-links">
-              <a
-                href="https://github.com/opensource-society/notesvault"
-                class="social-link"
-                target="_blank"
-                rel="noopener noreferrer"
-              >
-                <svg
-                  width="24"
-                  height="24"
-                  viewBox="0 0 24 24"
-                  fill="currentColor"
-                >
-                  <path
-                    d="M12 0C5.374 0 0 5.373 0 12 0 17.302 3.438 21.8 8.207 23.387c.599.111.793-.261.793-.577v-2.234c-3.338.726-4.033-1.416-4.033-1.416-.546-1.387-1.333-1.756-1.333-1.756-1.089-.745.083-.729.083-.729 1.205.084 1.839 1.237 1.839 1.237 1.07 1.834 2.807 1.304 3.492.997.107-.775.418-1.305.762-1.604-2.665-.305-5.467-1.334-5.467-5.931 0-1.311.469-2.381 1.236-3.221-.124-.303-.535-1.524.117-3.176 0 0 1.008-.322 3.301 1.23A11.509 11.509 0 0112 5.803c1.02.005 2.047.138 3.006.404 2.291-1.552 3.297-1.23 3.297-1.23.653 1.653.242 2.874.118 3.176.77.84 1.235 1.911 1.235 3.221 0 4.609-2.807 5.624-5.479 5.921.43.372.823 1.102.823 2.222v3.293c0 .319.192.694.801.576C20.566 21.797 24 17.300 24 12c0-6.627-5.373-12-12-12z"
-                  />
-                </svg>
-              </a>
-              <a href="#discord" class="social-link">
-                <svg
-                  width="24"
-                  height="24"
-                  viewBox="0 0 24 24"
-                  fill="currentColor"
-                >
-                  <path
-                    d="M20.317 4.492c-1.53-.69-3.17-1.2-4.885-1.49a.075.075 0 0 0-.079.036c-.21.369-.444.85-.608 1.23a18.566 18.566 0 0 0-5.487 0 12.36 12.36 0 0 0-.617-1.23A.077.077 0 0 0 8.562 3c-1.714.29-3.354.8-4.885 1.491a.07.07 0 0 0-.032.027C.533 9.093-.32 13.555.099 17.961a.08.08 0 0 0 .031.055 20.03 20.03 0 0 0 5.993 2.98.078.078 0 0 0 .084-.026 13.83 13.83 0 0 0 1.226-1.963.074.074 0 0 0-.041-.104 13.201 13.201 0 0 1-1.872-.878.075.075 0 0 1-.008-.125c.126-.093.252-.19.372-.287a.075.075 0 0 1 .078-.01c3.927 1.764 8.18 1.764 12.061 0a.075.075 0 0 1 .079.009c.12.098.245.195.372.288a.075.075 0 0 1-.006.125c-.598.344-1.22.635-1.873.877a.075.075 0 0 0-.041.105c.36.687.772 1.341 1.225 1.962a.077.077 0 0 0 .084.028 19.963 19.963 0 0 0 6.002-2.981.076.076 0 0 0 .032-.054c.5-5.094-.838-9.52-3.549-13.442a.06.06 0 0 0-.031-.028zM8.02 15.278c-1.182 0-2.157-1.069-2.157-2.38 0-1.312.956-2.38 2.157-2.38 1.21 0 2.176 1.077 2.157 2.38 0 1.312-.956 2.38-2.157 2.38zm7.975 0c-1.183 0-2.157-1.069-2.157-2.38 0-1.312.955-2.38 2.157-2.38 1.21 0 2.176 1.077 2.157 2.38 0 1.312-.946 2.38-2.157 2.38z"
-                  />
-                </svg>
-              </a>
-            </div>
-          </div>
-
-          <div class="footer-links">
-            <h4>Quick Links</h4>
-            <ul>
-              <li><a href="#overview">Overview</a></li>
-              <li><a href="#features">Features</a></li>
-              <li><a href="./BrowseNotes.html">Browse Notes</a></li>
-              <li><a href="#upload">Upload Notes</a></li>
-              <li><a href="#about">About</a></li>
-            </ul>
-          </div>
-
-          <div class="footer-community">
-            <h4>Community</h4>
-            <div class="community-badges">
-              <a
-                href="https://gssoc.girlscript.tech/"
-                class="gssoc-badge"
-                target="_blank"
-                rel="noopener noreferrer"
-              >
-                <img
-                  src="https://substackcdn.com/image/fetch/w_1200,h_600,c_fill,f_jpg,q_auto:good,fl_progressive:steep,g_auto/https%3A%2F%2Fsubstack-post-media.s3.amazonaws.com%2Fpublic%2Fimages%2Fe0a1ea17-12ac-433f-9266-afb96c11f06a_200x200.jpeg"
-                />
-              </a>
-              <a
-                href="https://github.com/opensource-society"
-                class="oss-link"
-                target="_blank"
-                rel="noopener noreferrer"
-              >
-                <div class="oss-badge">
-                  <svg
-                    width="20"
-                    height="20"
-                    viewBox="0 0 24 24"
-                    fill="currentColor"
-                  >
-                    <path
-                      d="M12 0L1.608 6v12L12 24l10.392-6V6L12 0zm0 2.19l8.392 4.85v9.92L12 21.81l-8.392-4.85V7.04L12 2.19z"
-                    />
-                  </svg>
-                  <span>Open Source Society</span>
-                </div>
-              </a>
-            </div>
-            <p class="community-text">
-              Join our vibrant community of learners and contributors
-            </p>
-          </div>
-        </div>
-
-=======
       <!-- Hamburger Menu Button -->
       <button class="hamburger-menu" id="hamburgerMenu" onclick="toggleMobileMenu()">
         <span class="hamburger-line"></span>
@@ -475,46 +201,25 @@
           </p>
         </div>
 
->>>>>>> 974e2258
         <div class="footer-bottom">
           <div class="footer-divider"></div>
           <div class="footer-bottom-content">
             <p class="copyright">
-<<<<<<< HEAD
-              © 2028 NotesVault. Built with ❤️ by the Open Source Community
-=======
               © 2025 NotesVault. Built with ❤️ by the Open Source Community
->>>>>>> 974e2258
             </p>
             <div class="footer-bottom-links">
               <a href="#privacy">Privacy Policy</a>
               <a href="#terms">Terms of Service</a>
-<<<<<<< HEAD
-              <a
-                href="https://github.com/opensource-society/notesvault/blob/main/LICENSE"
-                target="_blank"
-                rel="noopener noreferrer"
-                >MIT License</a
-              >
-=======
               <a href="https://github.com/opensource-society/notesvault/blob/main/LICENSE" target="_blank"
                 rel="noopener noreferrer">MIT License</a>
->>>>>>> 974e2258
             </div>
           </div>
         </div>
       </div>
-<<<<<<< HEAD
-    </footer>
-
-    <script src="script.js" defer></script>
-  </body>
-=======
     </div>
 
   </footer>
 
   <script src="../script.js" defer></script>
 </body>
->>>>>>> 974e2258
 </html>