<!-- About Page (HTML) -->

<!DOCTYPE html>
<html lang="en">
  <head>
    <meta charset="UTF-8" />
    <meta name="viewport" content="width=device-width, initial-scale=1.0" />
<<<<<<< HEAD
    <link rel="stylesheet" href="../components/header.css"/>
    <script src="../components/header.js"></script>
    <!-- <link rel="stylesheet" href="../styling/overview.css" /> -->
    <title>About - NotesVault</title>
=======
    <title>NotesVault - About</title>
    <meta
      name="description"
      content="Learn about NotesVault - Our mission, vision, and how we're transforming student learning through collaborative note-sharing."
    />

    <!-- Favicon -->
    <link
      rel="icon"
      href="../assets/index/images/favicon.png"
      type="image/x-icon"
    />

    <!-- Font Awesome -->
>>>>>>> 45af7f7b
    <link
      rel="stylesheet"
      href="https://cdnjs.cloudflare.com/ajax/libs/font-awesome/6.5.0/css/all.min.css"
    />

    <!-- CSS -->
    <link rel="stylesheet" href="../styling/about.css" />
    <link rel="stylesheet" href="../styling/base.css" />
    <link rel="stylesheet" href="../styling/variables.css" />
  </head>

  <body>
    <!-- Header -->
<<<<<<< HEAD
    <header style="height: 100px;" id="header-holder">

    </header>
=======
    <div id="header-placeholder"></div>
>>>>>>> 45af7f7b

    <main class="about-page">
      <!-- Hero Section -->
      <section class="about-hero" aria-labelledby="about-heading">
        <div class="container">
          <div class="hero-content">
            <h1 id="about-heading">About NotesVault</h1>
            <p class="hero-subtitle">
              Empowering Students Through Collaborative Learning
            </p>

            <div class="hero-stats">
              <div class="stat-item">
                <span class="stat-number" data-count="500">0</span>
                <span class="stat-label">Notes Shared</span>
              </div>
              <div class="stat-item">
                <span class="stat-number" data-count="100">0</span>
                <span class="stat-label">Contributors</span>
              </div>
              <div class="stat-item">
                <span class="stat-number">24/7</span>
                <span class="stat-label">Availability</span>
              </div>
            </div>
          </div>
        </div>
      </section>

      <!-- Introduction Section -->
      <section class="about-intro" aria-labelledby="what-is-heading">
        <div class="container">
          <div class="intro-grid">
            <article class="intro-content">
              <h2 id="what-is-heading">What is NotesVault?</h2>
              <p>
                NotesVault is a revolutionary platform designed for students who
                believe in collaborative learning. We provide a centralized hub
                where academic notes, Previous Year Questions (PYQs), and study
                materials are organized and accessible.
              </p>
              <p>
                Born from the frustration of scattered resources across WhatsApp
                groups and Google Drives, NotesVault brings order to student
                life by building bridges between learners and fostering a
                supportive knowledge-sharing ecosystem.
              </p>
            </article>

            <div class="intro-features">
              <div class="feature-pill">
                <i class="fas fa-users" aria-hidden="true"></i>
                <span>Community-Driven</span>
              </div>
              <div class="feature-pill">
                <i class="fas fa-search" aria-hidden="true"></i>
                <span>Smart Search</span>
              </div>
              <div class="feature-pill">
                <i class="fas fa-mobile-alt" aria-hidden="true"></i>
                <span>Mobile-Friendly</span>
              </div>
              <div class="feature-pill">
                <i class="fas fa-code-branch" aria-hidden="true"></i>
                <span>Open Source</span>
              </div>
            </div>
          </div>
        </div>
      </section>

      <!-- Mission & Vision Section -->
      <section class="mission-vision" aria-labelledby="mission-heading">
        <div class="container">
          <header class="section-header">
            <h2 id="mission-heading">Our Mission & Vision</h2>
            <p class="section-subtitle">The driving force behind NotesVault</p>
          </header>

          <div class="mv-grid">
            <article class="mv-card mission">
              <div class="mv-icon">
                <i class="fas fa-rocket" aria-hidden="true"></i>
              </div>
              <h3>Mission</h3>
              <p>
                To democratize academic access by providing a centralized
                platform where students can seamlessly share, browse, and store
                academic resources, breaking down barriers to quality education.
              </p>
            </article>

            <article class="mv-card vision">
              <div class="mv-icon">
                <i class="fas fa-eye" aria-hidden="true"></i>
              </div>
              <h3>Vision</h3>
              <p>
                To create a world where learning is collaborative and accessible
                for every student by eliminating knowledge silos and fostering a
                global learning community.
              </p>
            </article>
          </div>
        </div>
      </section>

      <!-- Problem/Solution Section -->
      <section class="problem-solution" aria-labelledby="problem-heading">
        <div class="container">
          <header class="section-header">
            <h2 id="problem-heading">The Problem We Solve</h2>
            <p class="section-subtitle">
              Transforming student learning experiences
            </p>
          </header>

          <blockquote class="student-quote">
            <p>
              "Students were drowning in scattered notes across WhatsApp groups,
              broken Google Drive links, and disorganized folders. We knew there
              had to be a better way."
            </p>
            <footer>- Student Feedback</footer>
          </blockquote>

          <div class="solutions-grid">
            <article class="solution-card">
              <div class="solution-icon">
                <i class="fas fa-database" aria-hidden="true"></i>
              </div>
              <h3>Unified Resource Hub</h3>
              <p>
                No more digging through endless chat threads. Everything you
                need is organized in one accessible location.
              </p>
            </article>

            <article class="solution-card">
              <div class="solution-icon">
                <i class="fas fa-search-plus" aria-hidden="true"></i>
              </div>
              <h3>Smart Search</h3>
              <p>
                Find exactly what you need with intelligent subject tags,
                semester filters, and advanced search capabilities.
              </p>
            </article>

            <article class="solution-card">
              <div class="solution-icon">
                <i class="fas fa-users-cog" aria-hidden="true"></i>
              </div>
              <h3>Community-Driven</h3>
              <p>
                Every student can contribute, creating a thriving ecosystem of
                shared knowledge.
              </p>
            </article>

            <article class="solution-card">
              <div class="solution-icon">
                <i class="fas fa-clock" aria-hidden="true"></i>
              </div>
              <h3>24/7 Availability</h3>
              <p>
                Access your study materials anytime, anywhere. No more
                last-minute panic before exams.
              </p>
            </article>
          </div>
        </div>
      </section>

      <!-- Tech Stack Section -->
      <section class="tech-stack" aria-labelledby="tech-heading">
        <div class="container">
          <header class="section-header">
            <h2 id="tech-heading">Our Technology</h2>
            <p class="section-subtitle">
              Built with modern, reliable technologies
            </p>
          </header>

          <div class="tech-tabs">
            <div class="tech-category">
              <h3>
                <i class="fas fa-paint-brush" aria-hidden="true"></i> Frontend
              </h3>
              <ul class="tech-list">
                <li>
                  <i class="fab fa-html5" aria-hidden="true"></i>
                  <span>HTML5</span>
                  <small>Semantic Markup</small>
                </li>
                <li>
                  <i class="fab fa-css3-alt" aria-hidden="true"></i>
                  <span>CSS3</span>
                  <small>Modern Styling</small>
                </li>
                <li>
                  <i class="fab fa-js-square" aria-hidden="true"></i>
                  <span>JavaScript</span>
                  <small>Interactive UX</small>
                </li>
              </ul>
            </div>

            <div class="tech-category">
              <h3>
                <i class="fas fa-server" aria-hidden="true"></i> Backend
                (Planned)
              </h3>
              <ul class="tech-list">
                <li>
                  <i class="fab fa-node-js" aria-hidden="true"></i>
                  <span>Node.js</span>
                  <small>JavaScript Runtime</small>
                </li>
                <li>
                  <i class="fas fa-route" aria-hidden="true"></i>
                  <span>Express</span>
                  <small>Web Framework</small>
                </li>
                <li>
                  <i class="fas fa-fire" aria-hidden="true"></i>
                  <span>Firebase</span>
                  <small>Database & Auth</small>
                </li>
              </ul>
            </div>
          </div>
        </div>
      </section>

      <!-- Open Source Section -->
      <section class="opensource" aria-labelledby="opensource-heading">
        <div class="container">
          <div class="opensource-content">
            <header>
              <h2 id="opensource-heading">Join Our Open Source Community</h2>
              <p>
                NotesVault is built by students, for students. We welcome
                contributors of all skill levels!
              </p>
            </header>

            <div class="contribution-steps">
              <article class="step">
                <span class="step-number">1</span>
                <div class="step-content">
                  <h3>Explore the Codebase</h3>
                  <p>
                    Visit our GitHub repository to understand the project
                    structure
                  </p>
                </div>
              </article>

              <article class="step">
                <span class="step-number">2</span>
                <div class="step-content">
                  <h3>Find First Issues</h3>
                  <p>
                    Look for issues labeled "good first issue" - perfect for
                    newcomers
                  </p>
                </div>
              </article>

              <article class="step">
                <span class="step-number">3</span>
                <div class="step-content">
                  <h3>Join the Community</h3>
                  <p>
                    Connect with other contributors and get help when you need
                    it
                  </p>
                </div>
              </article>
            </div>

            <div class="github-cta">
              <a
                href="https://github.com/opensource-society/notesvault"
                class="btn btn-primary"
                target="_blank"
                rel="noopener"
              >
                <i class="fab fa-github" aria-hidden="true"></i> View on GitHub
              </a>
<<<<<<< HEAD
            </div>
          </div>

          <div class="footer-links">
            <h4>Quick Links</h4>
            <ul>
              <li><a href="overview.html">Overview</a></li>
              <li><a href="features.html">Features</a></li>
              <li><a href="BrowseNotes.html">Browse Notes</a></li>
              <li><a href="upload.html">Upload Notes</a></li>
              <li><a href="about.html">About</a></li>
            </ul>
          </div>

          <div class="footer-community">
            <h4>Community</h4>
            <div class="community-badges">
              <a href="https://gssoc.girlscript.tech/" class="gssoc-badge" target="_blank" rel="noopener noreferrer">
                <img src="https://substackcdn.com/image/fetch/w_1200,h_600,c_fill,f_jpg,q_auto:good,fl_progressive:steep,g_auto/https%3A%2F%2Fsubstack-post-media.s3.amazonaws.com%2Fpublic%2Fimages%2Fe0a1ea17-12ac-433f-9266-afb96c11f06a_200x200.jpeg"/>
              </a>
              <a href="https://github.com/opensource-society" class="oss-link" target="_blank" rel="noopener noreferrer">
                <div class="oss-badge">
                  <svg width="20" height="20" viewBox="0 0 24 24" fill="currentColor">
                    <path d="M12 0L1.608 6v12L12 24l10.392-6V6L12 0zm0 2.19l8.392 4.85v9.92L12 21.81l-8.392-4.85V7.04L12 2.19z"/>
                  </svg>
                  <span>Open Source Society</span>
                </div>
=======
              <a
                href="https://github.com/opensource-society/notesvault/issues"
                class="btn btn-secondary"
                target="_blank"
                rel="noopener"
              >
                <i class="fas fa-tasks" aria-hidden="true"></i> Browse Issues
>>>>>>> 45af7f7b
              </a>
            </div>
          </div>
        </div>
      </section>
    </main>

    <!-- Footer -->
    <div id="footer-placeholder"></div>

    <!-- JavaScript -->
    <script src="../scripts/script.js" defer></script>
  </body>
</html><|MERGE_RESOLUTION|>--- conflicted
+++ resolved
@@ -5,12 +5,6 @@
   <head>
     <meta charset="UTF-8" />
     <meta name="viewport" content="width=device-width, initial-scale=1.0" />
-<<<<<<< HEAD
-    <link rel="stylesheet" href="../components/header.css"/>
-    <script src="../components/header.js"></script>
-    <!-- <link rel="stylesheet" href="../styling/overview.css" /> -->
-    <title>About - NotesVault</title>
-=======
     <title>NotesVault - About</title>
     <meta
       name="description"
@@ -25,7 +19,6 @@
     />
 
     <!-- Font Awesome -->
->>>>>>> 45af7f7b
     <link
       rel="stylesheet"
       href="https://cdnjs.cloudflare.com/ajax/libs/font-awesome/6.5.0/css/all.min.css"
@@ -39,13 +32,7 @@
 
   <body>
     <!-- Header -->
-<<<<<<< HEAD
-    <header style="height: 100px;" id="header-holder">
-
-    </header>
-=======
     <div id="header-placeholder"></div>
->>>>>>> 45af7f7b
 
     <main class="about-page">
       <!-- Hero Section -->
@@ -337,35 +324,6 @@
               >
                 <i class="fab fa-github" aria-hidden="true"></i> View on GitHub
               </a>
-<<<<<<< HEAD
-            </div>
-          </div>
-
-          <div class="footer-links">
-            <h4>Quick Links</h4>
-            <ul>
-              <li><a href="overview.html">Overview</a></li>
-              <li><a href="features.html">Features</a></li>
-              <li><a href="BrowseNotes.html">Browse Notes</a></li>
-              <li><a href="upload.html">Upload Notes</a></li>
-              <li><a href="about.html">About</a></li>
-            </ul>
-          </div>
-
-          <div class="footer-community">
-            <h4>Community</h4>
-            <div class="community-badges">
-              <a href="https://gssoc.girlscript.tech/" class="gssoc-badge" target="_blank" rel="noopener noreferrer">
-                <img src="https://substackcdn.com/image/fetch/w_1200,h_600,c_fill,f_jpg,q_auto:good,fl_progressive:steep,g_auto/https%3A%2F%2Fsubstack-post-media.s3.amazonaws.com%2Fpublic%2Fimages%2Fe0a1ea17-12ac-433f-9266-afb96c11f06a_200x200.jpeg"/>
-              </a>
-              <a href="https://github.com/opensource-society" class="oss-link" target="_blank" rel="noopener noreferrer">
-                <div class="oss-badge">
-                  <svg width="20" height="20" viewBox="0 0 24 24" fill="currentColor">
-                    <path d="M12 0L1.608 6v12L12 24l10.392-6V6L12 0zm0 2.19l8.392 4.85v9.92L12 21.81l-8.392-4.85V7.04L12 2.19z"/>
-                  </svg>
-                  <span>Open Source Society</span>
-                </div>
-=======
               <a
                 href="https://github.com/opensource-society/notesvault/issues"
                 class="btn btn-secondary"
@@ -373,7 +331,6 @@
                 rel="noopener"
               >
                 <i class="fas fa-tasks" aria-hidden="true"></i> Browse Issues
->>>>>>> 45af7f7b
               </a>
             </div>
           </div>
