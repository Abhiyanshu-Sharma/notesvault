--- conflicted
+++ resolved
@@ -183,225 +183,7 @@
     });
   });
 
-<<<<<<< HEAD
-
-
   // Update the DOMContentLoaded event listener to include theme initialization
-
-
-
-  const branchFilter = document.getElementById("branch-filter");
-  const semesterFilter = document.getElementById("semester-filter");
-  const subjectFilter = document.getElementById("subject-filter");
-  const notesContainer = document.getElementById("notes-container");
-
-  const subjectMap = {
-    "CSE": ["Maths", "DBMS", "OS", "DSA"],
-    "CSE AIML": ["AI", "ML", "Python"],
-    "CSE IOT": ["IoT Fundamentals", "Sensors", "Microcontrollers"],
-    "CSE DS": ["Data Science Basics", "Statistics", "Python for DS"]
-  };
-
-  let notesData = [];
-
-  fetch("data/notes.json")
-    .then(res => res.json())
-    .then(data => {
-      notesData = data;
-      updateSubjects("");
-      displayNotes(notesData);
-      runQuerySearch();
-    });
-
-  function updateSubjects(branch) {
-    subjectFilter.innerHTML = '<option value="">All Subjects</option>';
-    const subjects = subjectMap[branch] || [].concat(...Object.values(subjectMap));
-    [...new Set(subjects)].forEach(sub => {
-      const opt = document.createElement("option");
-      opt.value = sub;
-      opt.textContent = sub;
-      subjectFilter.appendChild(opt);
-    });
-  }
-
-fetch("data/notes.json")
-  .then(res => res.json())
-  .then(data => {
-    notesData = data;
-  updateFilterSubjects("");
-    displayNotes(notesData);
-    runQuerySearch();
-  });
-
-function updateFilterSubjects(branch) {
-  subjectFilter.innerHTML = '<option value="">All Subjects</option>';
-  const subjects = subjectMap[branch] || [].concat(...Object.values(subjectMap));
-  
-  [...new Set(subjects)]
-  .sort((a, b) => a.localeCompare(b)) // Sort alphabetically
-  .forEach(sub => {
-    const opt = document.createElement("option");
-    opt.value = sub;
-    opt.textContent = sub;
-    subjectFilter.appendChild(opt);
-  });
-
-}
-
-
-// function displayNotes(notes) {
-//   notesContainer.innerHTML = notes.length === 0 ? "<p>No notes found.</p>" : "";
-//   notes.forEach(note => {
-//     const card = document.createElement("div");
-//     card.className = "note-card";
-//     card.innerHTML = `
-//       <h3>${note.title}</h3>
-//       <p><strong>Branch:</strong> ${note.branch}</p>
-//       <p><strong>Semester:</strong> ${note.semester}</p>
-//       <p><strong>Subject:</strong> ${note.subject}</p>
-//       <a href="${note.link}" target="_blank" download>Download</a>
-//     `;
-//     notesContainer.appendChild(card);
-//   });
-// }
-function displayNotes(notes) {
-  notesContainer.innerHTML = notes.length === 0 ? "<p>No notes found.</p>" : "";
-
-  notes
-    .sort((a, b) => a.title.toLowerCase().localeCompare(b.title.toLowerCase()))
-    .forEach(note => {
-      const card = document.createElement("div");
-      card.className = "note-card";
-      card.innerHTML = `
-        <h3>${note.title}</h3>
-        <p><strong>Branch:</strong> ${note.branch}</p>
-        <p><strong>Semester:</strong> ${note.semester}</p>
-        <p><strong>Subject:</strong> ${note.subject}</p>
-        <a href="${note.link}" target="_blank" download>Download</a>
-      `;
-      notesContainer.appendChild(card);
-    });
-}
-
-
-  function displayNotes(notes) {
-    notesContainer.innerHTML = notes.length === 0 ? "<p>No notes found.</p>" : "";
-
-    const bookmarked = JSON.parse(localStorage.getItem("bookmarkedNotes") || "[]");
-
-    notes.forEach(note => {
-      const card = document.createElement("div");
-      card.className = "note-card";
-
-      const isBookmarked = bookmarked.includes(note.title); // assuming title is unique
-
-      card.innerHTML = `
-      <div>
-  <h3>${note.title}</h3>
-  <p><strong>Branch:</strong> ${note.branch}</p>
-  <p><strong>Semester:</strong> ${note.semester}</p>
-  <p><strong>Subject:</strong> ${note.subject}</p>
-    <div class="rating" data-id="${note.title}">
-      ${[1, 2, 3, 4, 5].map(i => `<span class="star" data-value="${i}">&#9733;</span>`).join('')}
-    </div>
-  </div>
-  <div class="mark">
-  <a href="${note.link}" target="_blank" download>Download</a>
-  <button class="bookmark-btn ${isBookmarked ? 'bookmarked' : ''}" data-id="${note.title}">
-  ${isBookmarked ? "★ Bookmarked" : "☆ Bookmark"}
-  </button>
-  </div>
-`;
-
-
-      notesContainer.appendChild(card);
-    });
-
-    // Add event listeners to bookmark buttons
-    document.querySelectorAll(".bookmark-btn").forEach(btn => {
-      btn.addEventListener("click", () => {
-        const id = btn.getAttribute("data-id");
-        let bookmarks = JSON.parse(localStorage.getItem("bookmarkedNotes") || "[]");
-
-        if (bookmarks.includes(id)) {
-          bookmarks = bookmarks.filter(b => b !== id);
-          btn.textContent = "☆ Bookmark";
-          btn.classList.remove("bookmarked");
-        } else {
-          bookmarks.push(id);
-          btn.textContent = "★ Bookmarked";
-          btn.classList.add("bookmarked");
-        }
-
-        localStorage.setItem("bookmarkedNotes", JSON.stringify(bookmarks));
-      });
-    });
-    // Add event listeners to star ratings
-    document.querySelectorAll(".rating").forEach(rating => {
-      const noteId = rating.dataset.id;
-      const saved = localStorage.getItem(`rating_${noteId}`);
-
-      if (saved) highlightStars(rating, saved);
-
-      rating.querySelectorAll(".star").forEach(star => {
-        star.addEventListener("click", () => {
-          const value = star.dataset.value;
-          localStorage.setItem(`rating_${noteId}`, value);
-          highlightStars(rating, value);
-        });
-      });
-    });
-
-    function highlightStars(container, rating) {
-      const stars = container.querySelectorAll(".star");
-      stars.forEach(star => {
-        star.classList.toggle("filled", star.dataset.value <= rating);
-      });
-    }
-
-  }
-
-
-
-  [branchFilter, semesterFilter, subjectFilter].forEach(filter => {
-    filter.addEventListener("change", () => {
-      const branchVal = branchFilter.value;
-      if (filter === branchFilter) updateSubjects(branchVal);
-      const filtered = notesData.filter(note =>
-        (branchVal === "" || note.branch === branchVal) &&
-        (semesterFilter.value === "" || note.semester === semesterFilter.value) &&
-        (subjectFilter.value === "" || note.subject === subjectFilter.value)
-      );
-      displayNotes(filtered);
-    });
-  });
-
-
- [branchFilter, semesterFilter, subjectFilter].forEach(filter => {
-  filter.addEventListener("change", () => {
-    const branchVal = branchFilter.value;
-      if (filter === branchFilter) updateFilterSubjects(branchVal);
-      const filtered = notesData.filter(note =>
-        (branchVal === "" || note.branch === branchVal) &&
-        (semesterFilter.value === "" || note.semester === semesterFilter.value) &&
-        (subjectFilter.value === "" || note.subject === subjectFilter.value)
-      );
-      displayNotes(filtered);
-    });
-  });
-
-  // Remove the DOMContentLoaded wrapper - the DOM is already loaded
-  var easyUploadCard = document.querySelector('.easy-upload-card');
-  if (easyUploadCard) {
-    easyUploadCard.style.cursor = 'pointer';
-    easyUploadCard.addEventListener('click', function() {
-      window.location.href = '/upload.html';
-    });
-  }
-
-=======
-});
->>>>>>> 175a111e
 
   document.addEventListener("DOMContentLoaded", function () {
     const urlParams = new URLSearchParams(window.location.search);
@@ -454,9 +236,5 @@
       }
     }
   }
-<<<<<<< HEAD
-});
-  
-=======
-}
->>>>>>> 175a111e
+
+  