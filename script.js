--- conflicted
+++ resolved
@@ -1,335 +1,187 @@
 document.addEventListener("DOMContentLoaded", function () {
 
-    // setup search parameters
-    const search_branch = document.getElementById("search-parameters-branch");
-    const search_semester = document.getElementById("search-parameters-semester");
-    const search_subject = document.getElementById("search-parameters-subject");
+    // --- Data Storage ---
+    // This will hold the entire data structure from parameters.json
+    let allData = {};
 
-    // to be filled with data after fetch!
-    Branches = [];
+    // --- Element References ---
+    const searchBranchContainer = document.getElementById("search-parameters-branch");
+    const searchSemesterContainer = document.getElementById("search-parameters-semester");
+    const searchSubjectContainer = document.getElementById("search-parameters-subject");
 
-    // fetch parameters.json file
+    // --- Helper Function to create dropdowns (to avoid repeating code) ---
+    function createDropdown(container, id, defaultText, options) {
+        // Clear the container first
+        container.innerHTML = '';
+
+        // Create the <select> element
+        const select = document.createElement("select");
+        select.id = id;
+        select.className = "search-parameters-select";
+
+        // Create the disabled default option
+        const defaultOption = document.createElement("option");
+        defaultOption.disabled = true;
+        defaultOption.selected = true;
+        defaultOption.innerHTML = defaultText;
+        select.appendChild(defaultOption);
+
+        // Create options from the provided array
+        options.forEach(opt => {
+            const option = document.createElement("option");
+            option.value = opt;
+            option.innerHTML = opt;
+            select.appendChild(option);
+        });
+
+        // Add the new dropdown to the page
+        container.appendChild(select);
+        return select; // Return the created select element
+    }
+
+    // --- Functions to Update Dropdowns ---
+
+    // Function to update the Semester dropdown based on the selected Branch
+    function updateSemesters() {
+        const selectedBranch = document.getElementById("selectBranch").value;
+        let semesterNames = [];
+
+        // Clear the subsequent dropdowns
+        searchSemesterContainer.innerHTML = '';
+        searchSubjectContainer.innerHTML = '';
+
+        // Find the selected branch in our data and get its semesters
+        const branchData = allData.branches.find(b => b.name === selectedBranch);
+        if (branchData && branchData.semesters) {
+            semesterNames = branchData.semesters.map(sem => sem.semester);
+        }
+
+        // Create the new semester dropdown
+        const semesterSelect = createDropdown(searchSemesterContainer, "selectSemester", "Select Semester", semesterNames);
+        
+        // IMPORTANT: Add an event listener to the NEW semester dropdown
+        semesterSelect.addEventListener("change", updateSubjects);
+    }
+
+    // Function to update the Subject dropdown based on the selected Semester
+    function updateSubjects() {
+        const selectedBranch = document.getElementById("selectBranch").value;
+        const selectedSemester = document.getElementById("selectSemester").value;
+        let subjectNames = [];
+        
+        // Clear the subject dropdown
+        searchSubjectContainer.innerHTML = '';
+
+        // Find the selected branch and semester to get the subjects
+        const branchData = allData.branches.find(b => b.name === selectedBranch);
+        if (branchData && branchData.semesters) {
+            const semesterData = branchData.semesters.find(sem => sem.semester == selectedSemester);
+            if (semesterData && semesterData.subjects) {
+                // Extracts the name of the subject
+                subjectNames = semesterData.subjects.map(sub => Object.values(sub)[0]);
+            }
+        }
+        
+        // Create the new subject dropdown
+        createDropdown(searchSubjectContainer, "selectSubject", "Select Subject", subjectNames);
+    }
+
+    // --- Main Logic: Fetch data and initialize the first dropdown ---
     fetch("data/search_parameters/parameters.json")
         .then(res => res.json())
         .then(data => {
+            allData = data; // Store all data globally within this script's scope
+            const branchNames = allData.branches.map(b => b.name);
+            const branchSelect = createDropdown(searchBranchContainer, "selectBranch", "Select Branch", branchNames);
             
-            // store all data inside branchList
-            const branchList = data.branches;
-            branchList.forEach(branch => {
-                
-                // store branch name in Branches array
-                if(branch.name){
-                    Branches.push(branch.name);
-                }
-            });
+            // Add the event listener to the main branch dropdown
+            branchSelect.addEventListener("change", updateSemesters);
+        })
+        .catch(error => console.error("Error fetching parameters:", error));
 
-            // create select element for branch and append it
-            const chooseBranch = document.createElement("select");
-            chooseBranch.name = "selectBranch";
-            chooseBranch.id = "selectBranch";
-            chooseBranch.className = "search-parameters-select";
-            search_branch.appendChild(chooseBranch);
 
-            // create default option in select and append it
-            const chooseBranchDefault = document.createElement("option");
-            chooseBranchDefault.disabled = true;
-            chooseBranchDefault.selected = true;
-            chooseBranchDefault.innerHTML = "Select Branch";
-            chooseBranchDefault.className = "search-parameters-option";
-            const searchBranch = document.getElementById("selectBranch");
-            searchBranch.appendChild(chooseBranchDefault);
+    // --- Typewriter Effect ---
+    // This is the single, corrected typewriter function
+    const words = ["Branch", "Semester", "Subject", "Year"];
+    let currentWordIndex = 0;
+    let charIndex = 0;
+    let isDeleting = false;
 
-            // fill options from Branches array
-            Branches.forEach(branch => {
-                const branchOption = document.createElement("option");
-                branchOption.value = branch;
-                branchOption.innerHTML = branch;
-                branchOption.className = "search-parameters-option";
-                searchBranch.appendChild(branchOption);
-            });
-            
+    function typeWriterEffect() {
+        const currentWord = words[currentWordIndex];
+        const typewriterElement = document.getElementById('typeWriterText');
 
-            const branchOptions = document.getElementById("selectBranch");
-            Semesters = [];
-            semesterList = [];
+        if (!typewriterElement) return; // Stop if the element doesn't exist
 
-            // Add semesters if change detected in branches!
-            branchOptions.addEventListener("change", () => {
-                branchList.forEach(branch => {
-                    if(branch.name == branchOptions.value) {
-                        if(branch.semesters) {
-                            semesterList = branch.semesters;
-                            Semesters = [];
-                            semesterList.forEach(semester =>{
-                                Semesters.push(semester.semester);
-                            });
-                            console.log(Semesters);
-                        }
-                    }
-                });
+        if (isDeleting) {
+            typewriterElement.textContent = currentWord.substring(0, charIndex - 1);
+            charIndex--;
+        } else {
+            typewriterElement.textContent = currentWord.substring(0, charIndex + 1);
+            charIndex++;
+        }
 
-                search_semester.innerHTML = '';
+        let typeSpeed = isDeleting ? 75 : 150; // Slower, more natural speeds
 
-                // add option to select semester in page and append it
-                const chooseSemester = document.createElement("select");
-                chooseSemester.name = "selectSemester";
-                chooseSemester.id = "selectSemester";
-                chooseSemester.className = "search-parameters-select";
-                search_semester.appendChild(chooseSemester);
+        if (!isDeleting && charIndex === currentWord.length) {
+            typeSpeed = 2000; // Pause after typing a word
+            isDeleting = true;
+        } else if (isDeleting && charIndex === 0) {
+            isDeleting = false;
+            currentWordIndex = (currentWordIndex + 1) % words.length;
+            typeSpeed = 500; // Pause before starting a new word
+        }
 
-                // default semester option
-                const chooseSemesterDefault = document.createElement("option");
-                chooseSemesterDefault.disabled = true;
-                chooseSemesterDefault.selected = true;
-                chooseSemesterDefault.innerHTML = "Select Semester";
-                chooseSemesterDefault.className = "search-parameters-option";
-                const searchSemester = document.getElementById("selectSemester");
-                searchSemester.appendChild(chooseSemesterDefault);
+        setTimeout(typeWriterEffect, typeSpeed);
+    }
+    
+    // Start the typewriter
+    typeWriterEffect();
 
-                // add all semesters
-                semesterList.forEach(semester => {
-                    const semesterOption = document.createElement("option");
-                    semesterOption.value = semester.semester;
-                    semesterOption.innerHTML = semester.semester;
-                    semesterOption.className = "search-parameters-option";
-                    searchSemester.appendChild(semesterOption);
-                });
+    
+    // --- Mobile Menu Toggle Functionality ---
+    const nav = document.getElementById('header-navigation');
+    const hamburger = document.getElementById('hamburgerMenu');
 
-                // add subjects if semester is selected
-                searchSemester.addEventListener("change", addSubjects());
-            });
-            Subjects = [];
-            subjectList = [];
+    if(hamburger) {
+        hamburger.addEventListener('click', () => {
+             nav.classList.toggle('show');
+             hamburger.classList.toggle('active');
+        });
+    }
 
-            // add subjects option
-            function addSubjects() {
-                search_subject.innerHTML = "";
-                const selectSemester = document.getElementById("selectSemester");
-                selectSemester.addEventListener("change", () => {
-                    semesterList.forEach(semester => {
-                        if(semester){
-                            if(semester.semester == selectSemester.value){
-                                subjectList = semester.subjects;
-                                Subjects = [];
-                                subjectList.forEach(subject => {
-                                    Subjects.push(Object.values(subject));
-                                });
-                            }
-                        }
-                    });
+    document.addEventListener('click', function(event) {
+        if (nav && hamburger && !nav.contains(event.target) && !hamburger.contains(event.target)) {
+            nav.classList.remove('show');
+            hamburger.classList.remove('active');
+        }
+    });
 
-                    // add option to select subject and append it
-                    const chooseSubject = document.createElement("select");
-                    chooseSubject.name = "selectSubject";
-                    chooseSubject.id = "selectSubject";
-                    chooseSubject.className = "search-parameters-select";
-                    search_subject.appendChild(chooseSubject);
+    // --- Theme Toggle ---
+    function toggleTheme() {
+        const html = document.documentElement;
+        const currentTheme = html.getAttribute('data-theme') || 'light';
+        const newTheme = currentTheme === 'dark' ? 'light' : 'dark';
+        html.setAttribute('data-theme', newTheme);
+        localStorage.setItem('theme', newTheme);
+    }
 
-                    // add default subject
-                    const chooseSubjectDefault = document.createElement("option");
-                    chooseSubjectDefault.disabled = true;
-                    chooseSubjectDefault.selected = true;
-                    chooseSubjectDefault.innerHTML = "Select Subject";
-                    chooseSubjectDefault.className = "search-parameters-option";
-                    const searchSubject = document.getElementById("selectSubject");
-                    searchSubject.appendChild(chooseSubjectDefault);
+    const themeToggleButton = document.getElementById('themeToggle');
+    if(themeToggleButton) {
+        themeToggleButton.addEventListener('click', toggleTheme);
+    }
 
-                    // add options for all subjects.
-                    Subjects.forEach(subject => {
-                        console.log(subject);
-                        const subjectOption = document.createElement("option");
-                        subjectOption.value = subject;
-                        subjectOption.innerHTML = subject;
-                        subjectOption.className = "search-parameters-option";
-                        searchSubject.appendChild(subjectOption);
-                    });
-                });
-            }
-            
-        });
+    // Initialize theme on page load
+    (function initTheme() {
+        const savedTheme = localStorage.getItem('theme');
+        const prefersDark = window.matchMedia && window.matchMedia('(prefers-color-scheme: dark)').matches;
+        document.documentElement.setAttribute('data-theme', savedTheme || (prefersDark ? 'dark' : 'light'));
+    })();
+    
+  document.querySelectorAll(".upload-btn").forEach(btn => {
+  btn.addEventListener("click", () => {
+    window.location.href = "upload.html";
+  });
 });
 
-// typewriter effect in homepage!
-const words = ["Branch", "Semester", "Subject"];
-  let currentWord = 0;
-  let i = 0;
-  let isDeleting = false;
-  let speed = 100;
-
-  function typeWriter() {
-    const element = document.getElementById("typeWriterText");
-    const word = words[currentWord];
-
-    if (isDeleting) {
-      element.innerHTML = word.substring(0, i - 1);
-      i--;
-    } else {
-      element.innerHTML = word.substring(0, i + 1);
-      i++;
-    }
-
-    if (!isDeleting && i === word.length) {
-      isDeleting = true;
-      speed = 50;
-      setTimeout(typeWriter, 1000); // Wait before deleting
-      return;
-    }
-
-    if (isDeleting && i === 0) {
-      isDeleting = false;
-      currentWord = (currentWord + 1) % words.length; // Next word
-      speed = 100;
-    }
-
-    setTimeout(typeWriter, speed);
-  }
-
-  window.onload = typeWriter;
-
-
-  // Mobile menu toggle functionality
-function toggleMobileMenu() {
-    const nav = document.getElementById('header-navigation');
-    const hamburger = document.getElementById('hamburgerMenu');
-    
-    nav.classList.toggle('show');
-    hamburger.classList.toggle('active');
-}
-
-// Close mobile menu when clicking outside
-document.addEventListener('click', function(event) {
-    const nav = document.getElementById('header-navigation');
-    const hamburger = document.getElementById('hamburgerMenu');
-    
-    if (!nav.contains(event.target) && !hamburger.contains(event.target)) {
-        nav.classList.remove('show');
-        hamburger.classList.remove('active');
-    }
-});
-
-// Close mobile menu when clicking on navigation links
-document.querySelectorAll('#header-navigation p').forEach(link => {
-    link.addEventListener('click', function() {
-        const nav = document.getElementById('header-navigation');
-        const hamburger = document.getElementById('hamburgerMenu');
-        
-        nav.classList.remove('show');
-        hamburger.classList.remove('active');
-    });
-});
-
-// Typewriter effect for the dynamic text
-const texts = ['Subject', 'Semester', 'Branch', 'Year'];
-let textIndex = 0;
-let charIndex = 0;
-// let isDeleting = false;
-
-function typeWriter() {
-    const currentText = texts[textIndex];
-    const typewriterElement = document.getElementById('typeWriterText');
-    
-    if (isDeleting) {
-        typewriterElement.textContent = currentText.substring(0, charIndex - 1);
-        charIndex--;
-    } else {
-        typewriterElement.textContent = currentText.substring(0, charIndex + 1);
-        charIndex++;
-    }
-    
-    let typeSpeed = isDeleting ? 50 : 100;
-    
-    if (!isDeleting && charIndex === currentText.length) {
-        typeSpeed = 2000;
-        isDeleting = true;
-    } else if (isDeleting && charIndex === 0) {
-        isDeleting = false;
-        textIndex = (textIndex + 1) % texts.length;
-        typeSpeed = 500;
-    }
-    
-    setTimeout(typeWriter, typeSpeed);
-}
-
-// Start typewriter effect when page loads
-document.addEventListener('DOMContentLoaded', function() {
-    typeWriter();
-});
-
-// Handle window resize to ensure proper layout
-window.addEventListener('resize', function() {
-    const nav = document.getElementById('header-navigation');
-    const hamburger = document.getElementById('hamburgerMenu');
-    
-    if (window.innerWidth > 600) {
-        nav.classList.remove('show');
-        hamburger.classList.remove('active');
-    }
-});
-
-// Add smooth scrolling for better UX
-document.querySelectorAll('a[href^="#"]').forEach(anchor => {
-    anchor.addEventListener('click', function (e) {
-        e.preventDefault();
-        const target = document.querySelector(this.getAttribute('href'));
-        if (target) {
-            target.scrollIntoView({
-                behavior: 'smooth',
-                block: 'start'
-            });
-        }
-    });
-<<<<<<< HEAD
-
-   document.querySelectorAll(".upload-btn").forEach(btn => {
-    btn.addEventListener("click", () => {
-      window.location.href = "upload.html";
-    });
-  });
-
-=======
-});
-
-// Dark Mode Toggle Functionality
-function toggleTheme() {
-    const html = document.documentElement;
-    const currentTheme = html.getAttribute('data-theme');
-    const newTheme = currentTheme === 'dark' ? 'light' : 'dark';
-    
-    html.setAttribute('data-theme', newTheme);
-    localStorage.setItem('theme', newTheme);
-    
-    // Add a subtle animation effect
-    document.body.style.transition = 'background-color 0.3s ease, color 0.3s ease';
-    setTimeout(() => {
-        document.body.style.transition = '';
-    }, 300);
-}
-
-// Initialize theme on page load
-function initTheme() {
-    const savedTheme = localStorage.getItem('theme');
-    const prefersDark = window.matchMedia && window.matchMedia('(prefers-color-scheme: dark)').matches;
-    const defaultTheme = savedTheme || (prefersDark ? 'dark' : 'light');
-    
-    document.documentElement.setAttribute('data-theme', defaultTheme);
-}
-
-// Listen for system theme changes
-if (window.matchMedia) {
-    window.matchMedia('(prefers-color-scheme: dark)').addEventListener('change', function(e) {
-        if (!localStorage.getItem('theme')) {
-            const newTheme = e.matches ? 'dark' : 'light';
-            document.documentElement.setAttribute('data-theme', newTheme);
-        }
-    });
-}
-
-// Initialize theme as early as possible
-initTheme();
-
-
-// Update the DOMContentLoaded event listener to include theme initialization
-document.addEventListener('DOMContentLoaded', function() {
-    typeWriter();
->>>>>>> fea12f85
 });