--- conflicted
+++ resolved
@@ -240,7 +240,7 @@
 
 }
 
-<<<<<<< HEAD
+
 // function displayNotes(notes) {
 //   notesContainer.innerHTML = notes.length === 0 ? "<p>No notes found.</p>" : "";
 //   notes.forEach(note => {
@@ -274,7 +274,7 @@
       notesContainer.appendChild(card);
     });
 }
-=======
+
   function displayNotes(notes) {
     notesContainer.innerHTML = notes.length === 0 ? "<p>No notes found.</p>" : "";
 
@@ -348,7 +348,7 @@
 
   }
 
->>>>>>> db8548e3
+
 
 
 [branchFilter, semesterFilter, subjectFilter].forEach(filter => {
