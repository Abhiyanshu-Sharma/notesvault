<!DOCTYPE html>
<html lang="en">
<head>
  <meta charset="UTF-8" />
  <meta name="viewport" content="width=device-width, initial-scale=1.0"/>
  <title>NotesVault | JotPad</title>
  <link href="https://fonts.googleapis.com/css2?family=Poppins:wght@400;600&display=swap" rel="stylesheet">
<<<<<<< HEAD
  <style>
    body {
      margin: 0;
      font-family: 'Poppins', sans-serif;
      background-color: #f2f5ef;
    }

    .header {
      background-color: #163d3b;
      padding: 15px 20px;
      font-size: 1.8rem;
      font-weight: 600;
      color: #d7e7d3;
      text-align: center;
      box-shadow: 0 2px 5px rgba(0,0,0,0.1);
    }

    .editor-wrapper {
      display: flex;
      justify-content: center;
      align-items: center;
      padding: 40px 20px;
    }

    .editor-container {
      width: 100%;
      max-width: 800px;
      background-color: #d7e7d3;
      border-radius: 16px;
      padding: 20px;
      box-shadow: 0 4px 12px rgba(0, 0, 0, 0.15);
      display: flex;
      flex-direction: column;
      gap: 15px;
    }

    .note-box {
      height: 54vh;
      background-color: #ffffff;
      border: none;
      border-radius: 10px;
      padding: 20px;
      outline: none;
      overflow-y: auto;
      font-size: 1rem;
      position: relative;
    }
    .note-box.empty::before{
      content: "Start writing your notes here...";
      color: #888;
      position: absolute;
      top: 20px;
      left: 20px;
      pointer-events: none;
      font-size: 1rem;
    }
=======
>>>>>>> 76615a21

  <link rel="stylesheet" href="styling/jotpad.css">

</head>
<body>

  <div class="header">JotPad - A Clean, Real Time Note Taking Editor</div>

  <div class="editor-wrapper">
    <div class="editor-container">
<<<<<<< HEAD
      <div class="note-box empty" contenteditable="true" id="noteArea" spellcheck="true">
=======
      <div class="note-box" contenteditable="true" id="noteArea" data-placeholder="Start writing your notes here...">

>>>>>>> 76615a21
      </div>
     
      <button class="download-btn" onclick="downloadPDF()">Download as PDF</button>
    </div>
  </div>

  <script src="https://cdnjs.cloudflare.com/ajax/libs/jspdf/2.5.1/jspdf.umd.min.js"></script>
  <script>
    async function downloadPDF() {
      const { jsPDF } = window.jspdf;
      const content = document.getElementById('noteArea').innerText;

      const doc = new jsPDF();
      doc.setFont("helvetica", "normal");
      doc.setFontSize(14);
      doc.text(content, 10, 20, { maxWidth: 180 });
      doc.save("MyNotes.pdf");
    }
<<<<<<< HEAD
    const noteArea=document.getElementById("noteArea");
    function togglePlaceholder(){
      if(noteArea.innerText.trim()===""){
        noteArea.classList.add("empty");
      }
      else{
        noteArea.classList.remove("empty");
      }
    }
    noteArea.addEventListener("input",togglePlaceholder);
    noteArea.addEventListener("blur",togglePlaceholder);
    togglePlaceholder()
=======
    const note = document.getElementById("noteArea");
  note.innerHTML = localStorage.getItem("noteContent") || "";
  note.addEventListener("input", () => {
    localStorage.setItem("noteContent", note.innerHTML);
  });
>>>>>>> 76615a21
  </script>
</body>
</html><|MERGE_RESOLUTION|>--- conflicted
+++ resolved
@@ -5,65 +5,6 @@
   <meta name="viewport" content="width=device-width, initial-scale=1.0"/>
   <title>NotesVault | JotPad</title>
   <link href="https://fonts.googleapis.com/css2?family=Poppins:wght@400;600&display=swap" rel="stylesheet">
-<<<<<<< HEAD
-  <style>
-    body {
-      margin: 0;
-      font-family: 'Poppins', sans-serif;
-      background-color: #f2f5ef;
-    }
-
-    .header {
-      background-color: #163d3b;
-      padding: 15px 20px;
-      font-size: 1.8rem;
-      font-weight: 600;
-      color: #d7e7d3;
-      text-align: center;
-      box-shadow: 0 2px 5px rgba(0,0,0,0.1);
-    }
-
-    .editor-wrapper {
-      display: flex;
-      justify-content: center;
-      align-items: center;
-      padding: 40px 20px;
-    }
-
-    .editor-container {
-      width: 100%;
-      max-width: 800px;
-      background-color: #d7e7d3;
-      border-radius: 16px;
-      padding: 20px;
-      box-shadow: 0 4px 12px rgba(0, 0, 0, 0.15);
-      display: flex;
-      flex-direction: column;
-      gap: 15px;
-    }
-
-    .note-box {
-      height: 54vh;
-      background-color: #ffffff;
-      border: none;
-      border-radius: 10px;
-      padding: 20px;
-      outline: none;
-      overflow-y: auto;
-      font-size: 1rem;
-      position: relative;
-    }
-    .note-box.empty::before{
-      content: "Start writing your notes here...";
-      color: #888;
-      position: absolute;
-      top: 20px;
-      left: 20px;
-      pointer-events: none;
-      font-size: 1rem;
-    }
-=======
->>>>>>> 76615a21
 
   <link rel="stylesheet" href="styling/jotpad.css">
 
@@ -74,12 +15,7 @@
 
   <div class="editor-wrapper">
     <div class="editor-container">
-<<<<<<< HEAD
       <div class="note-box empty" contenteditable="true" id="noteArea" spellcheck="true">
-=======
-      <div class="note-box" contenteditable="true" id="noteArea" data-placeholder="Start writing your notes here...">
-
->>>>>>> 76615a21
       </div>
      
       <button class="download-btn" onclick="downloadPDF()">Download as PDF</button>
@@ -98,7 +34,6 @@
       doc.text(content, 10, 20, { maxWidth: 180 });
       doc.save("MyNotes.pdf");
     }
-<<<<<<< HEAD
     const noteArea=document.getElementById("noteArea");
     function togglePlaceholder(){
       if(noteArea.innerText.trim()===""){
@@ -111,13 +46,6 @@
     noteArea.addEventListener("input",togglePlaceholder);
     noteArea.addEventListener("blur",togglePlaceholder);
     togglePlaceholder()
-=======
-    const note = document.getElementById("noteArea");
-  note.innerHTML = localStorage.getItem("noteContent") || "";
-  note.addEventListener("input", () => {
-    localStorage.setItem("noteContent", note.innerHTML);
-  });
->>>>>>> 76615a21
   </script>
 </body>
 </html>