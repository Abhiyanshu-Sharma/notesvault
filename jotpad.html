<!DOCTYPE html>
<html lang="en">
<head>
  <meta charset="UTF-8" />
  <meta name="viewport" content="width=device-width, initial-scale=1.0"/>
  <title>NotesVault | JotPad</title>
  <link href="https://fonts.googleapis.com/css2?family=Poppins:wght@400;600&display=swap" rel="stylesheet">

  <link rel="stylesheet" href="styling/jotpad.css">

</head>
<body>

  <div class="header">JotPad - A Clean, Real Time Note Taking Editor</div>

  <div class="editor-wrapper">
    <div class="editor-container">
      <div class="note-box empty" contenteditable="true" id="noteArea" spellcheck="true">
      </div>
<<<<<<< HEAD
      <div class="button-wrapper">
  <button class="download-btn" onclick="downloadPDF()">Download as PDF</button>
  <button class="delete-btn" onclick="deleteAll()">Delete All</button>
</div>

     </div>
=======
     
      <button class="download-btn" onclick="downloadPDF()">Download as PDF</button>
    </div>
>>>>>>> f9185278
  </div>

  <script src="https://cdnjs.cloudflare.com/ajax/libs/jspdf/2.5.1/jspdf.umd.min.js"></script>
  <script>
    async function downloadPDF() {
      const { jsPDF } = window.jspdf;
      const content = document.getElementById('noteArea').innerText;

      const doc = new jsPDF();
      doc.setFont("helvetica", "normal");
      doc.setFontSize(14);
      doc.text(content, 10, 20, { maxWidth: 180 });
      doc.save("MyNotes.pdf");
    }
<<<<<<< HEAD
    const note = document.getElementById("noteArea");
  note.innerHTML = localStorage.getItem("noteContent") || "";
  note.addEventListener("input", () => {
    localStorage.setItem("noteContent", note.innerHTML);
  });
  function deleteAll() {
    if (confirm("Are you sure you want to delete all notes?")) {
      note.innerHTML = "";
      localStorage.removeItem("noteContent");
    }
  }
=======
    const noteArea=document.getElementById("noteArea");
    function togglePlaceholder(){
      if(noteArea.innerText.trim()===""){
        noteArea.classList.add("empty");
      }
      else{
        noteArea.classList.remove("empty");
      }
    }
    noteArea.addEventListener("input",togglePlaceholder);
    noteArea.addEventListener("blur",togglePlaceholder);
    togglePlaceholder()
>>>>>>> f9185278
  </script>

</body>
</html><|MERGE_RESOLUTION|>--- conflicted
+++ resolved
@@ -17,18 +17,14 @@
     <div class="editor-container">
       <div class="note-box empty" contenteditable="true" id="noteArea" spellcheck="true">
       </div>
-<<<<<<< HEAD
+
       <div class="button-wrapper">
   <button class="download-btn" onclick="downloadPDF()">Download as PDF</button>
   <button class="delete-btn" onclick="deleteAll()">Delete All</button>
 </div>
 
      </div>
-=======
-     
-      <button class="download-btn" onclick="downloadPDF()">Download as PDF</button>
-    </div>
->>>>>>> f9185278
+
   </div>
 
   <script src="https://cdnjs.cloudflare.com/ajax/libs/jspdf/2.5.1/jspdf.umd.min.js"></script>
@@ -43,32 +39,35 @@
       doc.text(content, 10, 20, { maxWidth: 180 });
       doc.save("MyNotes.pdf");
     }
-<<<<<<< HEAD
-    const note = document.getElementById("noteArea");
-  note.innerHTML = localStorage.getItem("noteContent") || "";
-  note.addEventListener("input", () => {
-    localStorage.setItem("noteContent", note.innerHTML);
-  });
-  function deleteAll() {
-    if (confirm("Are you sure you want to delete all notes?")) {
-      note.innerHTML = "";
-      localStorage.removeItem("noteContent");
-    }
+    
+const noteArea = document.getElementById("noteArea");
+noteArea.innerHTML = localStorage.getItem("noteContent") || "";
+
+function togglePlaceholder() {
+  if (noteArea.innerText.trim() === "") {
+    noteArea.classList.add("empty");
+  } else {
+    noteArea.classList.remove("empty");
   }
-=======
-    const noteArea=document.getElementById("noteArea");
-    function togglePlaceholder(){
-      if(noteArea.innerText.trim()===""){
-        noteArea.classList.add("empty");
-      }
-      else{
-        noteArea.classList.remove("empty");
-      }
-    }
-    noteArea.addEventListener("input",togglePlaceholder);
-    noteArea.addEventListener("blur",togglePlaceholder);
-    togglePlaceholder()
->>>>>>> f9185278
+}
+
+noteArea.addEventListener("input", () => {
+  localStorage.setItem("noteContent", noteArea.innerHTML);
+  togglePlaceholder();
+});
+
+noteArea.addEventListener("blur", togglePlaceholder);
+
+togglePlaceholder();
+
+function deleteAll() {
+  if (confirm("Are you sure you want to delete all notes?")) {
+    noteArea.innerHTML = "";
+    localStorage.removeItem("noteContent");
+    togglePlaceholder();
+  }
+}
+
   </script>
 
 </body>
