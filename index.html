--- conflicted
+++ resolved
@@ -36,11 +36,10 @@
             </div>
 
                 <div id="header-signup-box">
-<<<<<<< HEAD
+
                     <a href="/pages/signup.html"><p>Sign Up</p></a>
-=======
-                    <a href="./pages/signup.html"><p>Sign Up</p></a>
->>>>>>> cd108995
+
+
                     <button class="theme-toggle" id="themeToggle" onclick="toggleTheme()">
                         <svg class="sun-icon" width="20" height="20" viewBox="0 0 24 24" fill="none" stroke="currentColor"
                             stroke-width="2" stroke-linecap="round" stroke-linejoin="round">
