<!DOCTYPE html>
<html lang="en">

<head>
    <meta charset="UTF-8">
    <meta name="viewport" content="width=device-width, initial-scale=1.0">
    <link rel="stylesheet" href="styles.css" />
    <title>NotesVault Home</title>
    <script src="https://js.sentry-cdn.com/8994bf86fecf7733832520db1565ab1f.min.js" crossorigin="anonymous"></script>
</head>

<body>
    <header>
        <div id="header">
            <div id="header-title-box">
                <p id="header-title">NotesVault</p>
            </div>

            <!-- Hamburger Menu Button -->
            <button class="hamburger-menu" id="hamburgerMenu" onclick="toggleMobileMenu()">
                <span class="hamburger-line"></span>
                <span class="hamburger-line"></span>
                <span class="hamburger-line"></span>
            </button>


            <!-- Navigation Menu -->
            <div id="header-navigation" class="nav-menu">
                <a href="../pages/overview.html">Overview</a>
                <a href="/">Student Account</a>
                <a href="about.html">About</a>
                <a href="/">Features</a>
            </div>


            <div id="header-signup-box">
                <p>Sign Up</p>
                <button class="theme-toggle" id="themeToggle" onclick="toggleTheme()">
                    <svg class="sun-icon" width="20" height="20" viewBox="0 0 24 24" fill="none" stroke="currentColor"
                        stroke-width="2" stroke-linecap="round" stroke-linejoin="round">
                        <circle cx="12" cy="12" r="5"></circle>
                        <path
                            d="M12 1v2M12 21v2M4.22 4.22l1.42 1.42M18.36 18.36l1.42 1.42M1 12h2M21 12h2M4.22 19.78l1.42-1.42M18.36 5.64l1.42-1.42">
                        </path>
                    </svg>
                    <svg class="moon-icon" width="20" height="20" viewBox="0 0 24 24" fill="none" stroke="currentColor"
                        stroke-width="2" stroke-linecap="round" stroke-linejoin="round">
                        <path d="M21 12.79A9 9 0 1 1 11.21 3 7 7 0 0 0 21 12.79z"></path>
                    </svg>
                </button>
            </div>
        </div>
    </header>

    <div id="main">
        <div class="main-left">
            <p class="main-text welcome">Welcome Back</p>
            <h1 class="main-heading">Your Go-To Companion for<br>Organized Learning.</h1>
            <p class="main-text">Keep your study notes and PYQs organized, easy to find,<br>and always just a click away
                with NotesVault.</p>
            <!-- <div class="main-left-links">
                <p class="links-text features-box">Browse Notes</p>

                
            </div> -->
            <div class="main-left-links">
                <a href="search.html" class="links-text features-box" style="text-decoration: none; color: inherit;">
                    Browse Notes
                </a>
                <a href="upload.html" class="links-text try-box" style="text-decoration: none; color: inherit;">
                    Upload Notes
                </a>
            </div>




        </div>

    
    <div class="main-right">
        <div class="main-right-box">
            <div class="main-right-upper-box">
                <div class="right-text-div">
                    <p class="right-text">Notes Organised by</p>
                    <p class="right-text" id="typeWriterText">Subject</p>
                </div>
                <div class="main-right-search">
                    <form id="search-form" class="main-right-seach-form" method="get" action="search.html">
                        <svg class="search-icon" width="16" height="16" viewBox="0 0 24 24" fill="none"
                            stroke="currentColor" stroke-width="2" stroke-linecap="round" stroke-linejoin="round">
                            <circle cx="11" cy="11" r="8"></circle>
                            <path d="m21 21-4.35-4.35"></path>
                        </svg>
                        <input class="main-right-search-form-input" type="text" name="query" autocomplete="off"
                            placeholder="Search">

                        <div id="search-parameters-branch" class="search-parameters-div">

                        </div>
                        <div id="search-parameters-semester" class="search-parameters-div"></div>
                        <div id="search-parameters-subject" class="search-parameters-div">

                        </div>

                        <input type="submit" style="display: none;">
                    </form>
                </div>
            </div>
        </div>
    </div>
    </div>

    <div class="About">
        <div class="About">
            <p class="About-left-heading">About NotesVault</p><br />
            <p class="About-left-text">A web app to store, browse, and manage notes and PYQs semester-wise.</p>
            <p class="About-left-link"
                onclick='window.open("https://github.com/opensource-society/notesvault", "_blank", "noopener,noreferrer")'>
                Learn More →</p>
        </div>


        <div class="About-right">
<<<<<<< HEAD
            <a href="upload.html" class="footer-right-box" style="text-decoration: none; color: inherit;">
                <svg xmlns="http://www.w3.org/2000/svg" width="50" height="50" viewBox="0 0 24 24" fill="none" stroke="#1d1d1d" stroke-width="2" stroke-linecap="round" stroke-linejoin="round">

=======
            <div class="About-right-box">
                <svg xmlns="http://www.w3.org/2000/svg" width="50" height="50" viewBox="0 0 24 24" fill="none"
                    stroke="#1d1d1d" stroke-width="2" stroke-linecap="round" stroke-linejoin="round">
>>>>>>> 9b464175
                    <path d="M12 3v12" />
                    <polyline points="5 9 12 2 19 9" />
                    <path d="M5 20h14" />
                </svg>
                <p class="About-right-heading upload-btn">Easy Upload</p>
                <p class="About-right-text">Add your notes quickly and effortlessly</p>
          </a>
            <div class="About-right-box">

<<<<<<< HEAD

                <svg xmlns="http://www.w3.org/2000/svg" width="50" height="50" viewBox="0 0 24 24" fill="none" stroke="#1d1d1d" stroke-width="2" stroke-linecap="round" stroke-linejoin="round">
=======
                <svg xmlns="http://www.w3.org/2000/svg" width="50" height="50" viewBox="0 0 24 24" fill="none"
                    stroke="#1d1d1d" stroke-width="2" stroke-linecap="round" stroke-linejoin="round">
>>>>>>> 9b464175
                    <path d="M3 6h5l2 3h11v11H3z" />
                    <path d="M3 6v12a2 2 0 0 0 2 2h14a2 2 0 0 0 2-2V9a2 2 0 0 0-2-2H10l-2-3H3z" />
                </svg>


                <p class="About-right-heading">Sort The Chaos</p>
                <p class="About-right-text">Neatly arrange all your notes in one place</p>
            </div>
            <div class="About-right-box">

                <svg xmlns="http://www.w3.org/2000/svg" width="50" height="50" viewBox="0 0 24 24" fill="none"
                    stroke="#1d1d1d" stroke-width="2" stroke-linecap="round" stroke-linejoin="round">
                    <path d="M20 12L12 20a2 2 0 0 1-2.8 0L4 14.8a2 2 0 0 1 0-2.8L12 4l8 8z" />
                    <circle cx="16" cy="8" r="1.5" />
                </svg>


                <p class="About-right-heading">Search By Tags</p>
                <p class="About-right-text">Find notes using subject tags</p>
            </div>
        </div>
    </div>


    <footer class="modern-footer">
        <div class="footer-container">
            <div class="footer-top">
                <div class="footer-brand">
                    <div class="footer-logo">NotesVault</div>
                    <p class="footer-description">
                        Your go-to companion for organized learning. Keep your study notes and PYQs organized, easy to
                        find, and always just a click away.
                    </p>
                    <div class="social-links">
                        <a href="https://github.com/opensource-society/notesvault" class="social-link" target="_blank"
                            rel="noopener noreferrer">
                            <svg width="24" height="24" viewBox="0 0 24 24" fill="currentColor">
                                <path
                                    d="M12 0C5.374 0 0 5.373 0 12 0 17.302 3.438 21.8 8.207 23.387c.599.111.793-.261.793-.577v-2.234c-3.338.726-4.033-1.416-4.033-1.416-.546-1.387-1.333-1.756-1.333-1.756-1.089-.745.083-.729.083-.729 1.205.084 1.839 1.237 1.839 1.237 1.07 1.834 2.807 1.304 3.492.997.107-.775.418-1.305.762-1.604-2.665-.305-5.467-1.334-5.467-5.931 0-1.311.469-2.381 1.236-3.221-.124-.303-.535-1.524.117-3.176 0 0 1.008-.322 3.301 1.23A11.509 11.509 0 0112 5.803c1.02.005 2.047.138 3.006.404 2.291-1.552 3.297-1.23 3.297-1.23.653 1.653.242 2.874.118 3.176.77.84 1.235 1.911 1.235 3.221 0 4.609-2.807 5.624-5.479 5.921.43.372.823 1.102.823 2.222v3.293c0 .319.192.694.801.576C20.566 21.797 24 17.300 24 12c0-6.627-5.373-12-12-12z" />
                            </svg>
                        </a>
                        <a href="#discord" class="social-link">
                            <svg width="24" height="24" viewBox="0 0 24 24" fill="currentColor">
                                <path
                                    d="M20.317 4.492c-1.53-.69-3.17-1.2-4.885-1.49a.075.075 0 0 0-.079.036c-.21.369-.444.85-.608 1.23a18.566 18.566 0 0 0-5.487 0 12.36 12.36 0 0 0-.617-1.23A.077.077 0 0 0 8.562 3c-1.714.29-3.354.8-4.885 1.491a.07.07 0 0 0-.032.027C.533 9.093-.32 13.555.099 17.961a.08.08 0 0 0 .031.055 20.03 20.03 0 0 0 5.993 2.98.078.078 0 0 0 .084-.026 13.83 13.83 0 0 0 1.226-1.963.074.074 0 0 0-.041-.104 13.201 13.201 0 0 1-1.872-.878.075.075 0 0 1-.008-.125c.126-.093.252-.19.372-.287a.075.075 0 0 1 .078-.01c3.927 1.764 8.18 1.764 12.061 0a.075.075 0 0 1 .079.009c.12.098.245.195.372.288a.075.075 0 0 1-.006.125c-.598.344-1.22.635-1.873.877a.075.075 0 0 0-.041.105c.36.687.772 1.341 1.225 1.962a.077.077 0 0 0 .084.028 19.963 19.963 0 0 0 6.002-2.981.076.076 0 0 0 .032-.054c.5-5.094-.838-9.52-3.549-13.442a.06.06 0 0 0-.031-.028zM8.02 15.278c-1.182 0-2.157-1.069-2.157-2.38 0-1.312.956-2.38 2.157-2.38 1.21 0 2.176 1.077 2.157 2.38 0 1.312-.956 2.38-2.157 2.38zm7.975 0c-1.183 0-2.157-1.069-2.157-2.38 0-1.312.955-2.38 2.157-2.38 1.21 0 2.176 1.077 2.157 2.38 0 1.312-.946 2.38-2.157 2.38z" />
                            </svg>
                        </a>
                    </div>
                </div>

                <div class="footer-links">
                    <h4>Quick Links</h4>
                    <ul>
                        <li><a href="#overview">Overview</a></li>
                        <li><a href="#features">Features</a></li>
                        <li><a href="#browse">Browse Notes</a></li>
                        <li><a href="upload.html">Upload Notes</a></li>
                        <li><a href="about.html">About</a></li>
                    </ul>
                </div>

                <div class="footer-community">
                    <h4>Community</h4>
                    <div class="community-badges">
                        <a href="https://gssoc.girlscript.tech/" class="gssoc-badge" target="_blank"
                            rel="noopener noreferrer">
                            <img
                                src="https://substackcdn.com/image/fetch/w_1200,h_600,c_fill,f_jpg,q_auto:good,fl_progressive:steep,g_auto/https%3A%2F%2Fsubstack-post-media.s3.amazonaws.com%2Fpublic%2Fimages%2Fe0a1ea17-12ac-433f-9266-afb96c11f06a_200x200.jpeg" />
                        </a>
                        <a href="https://github.com/opensource-society" class="oss-link" target="_blank"
                            rel="noopener noreferrer">
                            <div class="oss-badge">
                                <svg width="20" height="20" viewBox="0 0 24 24" fill="currentColor">
                                    <path
                                        d="M12 0L1.608 6v12L12 24l10.392-6V6L12 0zm0 2.19l8.392 4.85v9.92L12 21.81l-8.392-4.85V7.04L12 2.19z" />
                                </svg>
                                <span>Open Source Society</span>
                            </div>
                        </a>
                    </div>
                    <p class="community-text">
                        Join our vibrant community of learners and contributors
                    </p>
                </div>
            </div>

            <div class="footer-bottom">
                <div class="footer-divider"></div>
                <div class="footer-bottom-content">
                    <p class="copyright">
                        © 2025 NotesVault. Built with ❤️ by the Open Source Community
                    </p>
                    <div class="footer-bottom-links">
                        <a href="#privacy">Privacy Policy</a>
                        <a href="#terms">Terms of Service</a>
                        <a href="https://github.com/opensource-society/notesvault/blob/main/LICENSE" target="_blank"
                            rel="noopener noreferrer">MIT License</a>
                    </div>
                </div>
            </div>
        </div>
    </footer>



    <script src="script.js" defer></script>
</body>

</html><|MERGE_RESOLUTION|>--- conflicted
+++ resolved
@@ -122,15 +122,9 @@
 
 
         <div class="About-right">
-<<<<<<< HEAD
+         <div class="About-right-box">
             <a href="upload.html" class="footer-right-box" style="text-decoration: none; color: inherit;">
                 <svg xmlns="http://www.w3.org/2000/svg" width="50" height="50" viewBox="0 0 24 24" fill="none" stroke="#1d1d1d" stroke-width="2" stroke-linecap="round" stroke-linejoin="round">
-
-=======
-            <div class="About-right-box">
-                <svg xmlns="http://www.w3.org/2000/svg" width="50" height="50" viewBox="0 0 24 24" fill="none"
-                    stroke="#1d1d1d" stroke-width="2" stroke-linecap="round" stroke-linejoin="round">
->>>>>>> 9b464175
                     <path d="M12 3v12" />
                     <polyline points="5 9 12 2 19 9" />
                     <path d="M5 20h14" />
@@ -138,15 +132,11 @@
                 <p class="About-right-heading upload-btn">Easy Upload</p>
                 <p class="About-right-text">Add your notes quickly and effortlessly</p>
           </a>
-            <div class="About-right-box">
-
-<<<<<<< HEAD
-
-                <svg xmlns="http://www.w3.org/2000/svg" width="50" height="50" viewBox="0 0 24 24" fill="none" stroke="#1d1d1d" stroke-width="2" stroke-linecap="round" stroke-linejoin="round">
-=======
+          </div>
+
+
                 <svg xmlns="http://www.w3.org/2000/svg" width="50" height="50" viewBox="0 0 24 24" fill="none"
                     stroke="#1d1d1d" stroke-width="2" stroke-linecap="round" stroke-linejoin="round">
->>>>>>> 9b464175
                     <path d="M3 6h5l2 3h11v11H3z" />
                     <path d="M3 6v12a2 2 0 0 0 2 2h14a2 2 0 0 0 2-2V9a2 2 0 0 0-2-2H10l-2-3H3z" />
                 </svg>
