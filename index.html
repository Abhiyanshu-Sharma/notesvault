<!DOCTYPE html>
<html lang="en">
<head>
    <meta charset="UTF-8">
    <meta name="viewport" content="width=device-width, initial-scale=1.0">
    <link rel="stylesheet" href="styles.css"/>
    <title>NotesVault Home</title>
    <script
  src="https://js.sentry-cdn.com/8994bf86fecf7733832520db1565ab1f.min.js"
  crossorigin="anonymous"
></script>
</head>
<body>
    <header>
        <div id="header">
            <div id="header-title-box">
                <p id="header-title">NotesVault</p>
            </div>
            
            <!-- Hamburger Menu Button -->
            <button class="hamburger-menu" id="hamburgerMenu" onclick="toggleMobileMenu()">
                <span class="hamburger-line"></span>
                <span class="hamburger-line"></span>
                <span class="hamburger-line"></span>
            </button>

            
            <!-- Navigation Menu -->
            <div id="header-navigation" class="nav-menu">
<<<<<<< HEAD
                <p>Overview</p>
                <p>Student Account</p>
                <p>About</p>
                <p>Features</p>
                
=======
                <a href="../pages/overview.html">Overview</a>
                <a href="/">Student Account</a>
                <a href="../pages/about.html">About</a>
                <a href="/">Features</a>
>>>>>>> d8e428df
            </div>
            
            <div id="header-signup-box">
                <p>Sign Up</p>
                <button class="theme-toggle" id="themeToggle" onclick="toggleTheme()">
                <svg class="sun-icon" width="20" height="20" viewBox="0 0 24 24" fill="none" stroke="currentColor" stroke-width="2" stroke-linecap="round" stroke-linejoin="round">
                    <circle cx="12" cy="12" r="5"></circle>
                    <path d="M12 1v2M12 21v2M4.22 4.22l1.42 1.42M18.36 18.36l1.42 1.42M1 12h2M21 12h2M4.22 19.78l1.42-1.42M18.36 5.64l1.42-1.42"></path>
                </svg>
                <svg class="moon-icon" width="20" height="20" viewBox="0 0 24 24" fill="none" stroke="currentColor" stroke-width="2" stroke-linecap="round" stroke-linejoin="round">
                    <path d="M21 12.79A9 9 0 1 1 11.21 3 7 7 0 0 0 21 12.79z"></path>
                </svg>
            </button>
            </div>
        </div>
    </header>

    <div id="main">
        <div class="main-left">
            <p class="main-text welcome">Welcome Back</p>
            <h1 class="main-heading">Your Go-To Companion for<br>Organized Learning.</h1>
            <p class="main-text">Keep your study notes and PYQs organized, easy to find,<br>and always just a click away with NotesVault.</p>
            <!-- <div class="main-left-links">
                <p class="links-text features-box">Browse Notes</p>
<<<<<<< HEAD
                <p class="links-text try-box">Upload Notes</p>
            </div> -->
            <div class="main-left-links">
  <a href="search.html" class="links-text features-box" style="text-decoration: none; color: inherit;">
    Browse Notes
  </a>
  <a href="upload.html" class="links-text try-box" style="text-decoration: none; color: inherit;">
    Upload Notes
  </a>
</div>


=======
                <p class="links-text try-box upload-btn">Upload Notes</p>
            </div>
>>>>>>> d8e428df
        </div>
        <div class="main-right">
            <div class="main-right-box">
                <div class="main-right-upper-box">
                    <div class="right-text-div">
                        <p class="right-text">Notes Organised by</p>
                        <p class="right-text" id="typeWriterText">Subject</p>
                    </div>
                    <div class="main-right-search">
                        <form id="search-form" class="main-right-seach-form" method="get" action="search.html">
                            <svg class="search-icon" width="16" height="16" viewBox="0 0 24 24" fill="none" stroke="currentColor" stroke-width="2" stroke-linecap="round" stroke-linejoin="round">
                                <circle cx="11" cy="11" r="8"></circle>
                                <path d="m21 21-4.35-4.35"></path>
                            </svg>
                            <input class="main-right-search-form-input" type="text" name="query" autocomplete="off" placeholder="Search">

                            <div id="search-parameters-branch" class="search-parameters-div">
                                
                            </div>
                            <div id="search-parameters-semester" class="search-parameters-div"></div>
                            <div id="search-parameters-subject" class="search-parameters-div">
                                
                            </div>

                            <input type="submit" style="display: none;">
                        </form>
                    </div>
                </div>
            </div>
        </div>
    </div>
    
    <div class="About">
        <div class="About">
            <p class="About-left-heading">About NotesVault</p><br/>
            <p class="About-left-text">A web app to store, browse, and manage notes and PYQs semester-wise.</p>
            <p class="About-left-link" onclick='window.open("https://github.com/opensource-society/notesvault", "_blank", "noopener,noreferrer")'>Learn More →</p>
        </div>

        <div class="About-right">
            <div class="About-right-box">
                <svg xmlns="http://www.w3.org/2000/svg" width="50" height="50" viewBox="0 0 24 24" fill="none" stroke="#1d1d1d" stroke-width="2" stroke-linecap="round" stroke-linejoin="round">
                    <path d="M12 3v12" />
                        <polyline points="5 9 12 2 19 9"/>
                    <path d="M5 20h14" />
                </svg>

                <p class="About-right-heading upload-btn">Easy Upload</p>
                <p class="About-right-text">Add your notes quickly and effortlessly</p>
            </div>
            <div class="About-right-box">

                <svg xmlns="http://www.w3.org/2000/svg" width="50" height="50" viewBox="0 0 24 24" fill="none" stroke="#1d1d1d" stroke-width="2" stroke-linecap="round" stroke-linejoin="round">
                    <path d="M3 6h5l2 3h11v11H3z" />
                    <path d="M3 6v12a2 2 0 0 0 2 2h14a2 2 0 0 0 2-2V9a2 2 0 0 0-2-2H10l-2-3H3z" />
                </svg>


                <p class="About-right-heading">Sort The Chaos</p>
                <p class="About-right-text">Neatly arrange all your notes in one place</p>
            </div>
            <div class="About-right-box">

                <svg xmlns="http://www.w3.org/2000/svg" width="50" height="50" viewBox="0 0 24 24" fill="none" stroke="#1d1d1d" stroke-width="2" stroke-linecap="round" stroke-linejoin="round">
                    <path d="M20 12L12 20a2 2 0 0 1-2.8 0L4 14.8a2 2 0 0 1 0-2.8L12 4l8 8z" />
                    <circle cx="16" cy="8" r="1.5" />
                </svg>


                <p class="About-right-heading">Search By Tags</p>
                <p class="About-right-text">Find notes using subject tags</p>
            </div>
        </div>
    </div>


     <footer class="modern-footer">
        <div class="footer-container">
            <div class="footer-top">
                <div class="footer-brand">
                    <div class="footer-logo">NotesVault</div>
                    <p class="footer-description">
                        Your go-to companion for organized learning. Keep your study notes and PYQs organized, easy to find, and always just a click away.
                    </p>
                    <div class="social-links">
                        <a href="https://github.com/opensource-society/notesvault" class="social-link" target="_blank" rel="noopener noreferrer">
                            <svg width="24" height="24" viewBox="0 0 24 24" fill="currentColor">
                                <path d="M12 0C5.374 0 0 5.373 0 12 0 17.302 3.438 21.8 8.207 23.387c.599.111.793-.261.793-.577v-2.234c-3.338.726-4.033-1.416-4.033-1.416-.546-1.387-1.333-1.756-1.333-1.756-1.089-.745.083-.729.083-.729 1.205.084 1.839 1.237 1.839 1.237 1.07 1.834 2.807 1.304 3.492.997.107-.775.418-1.305.762-1.604-2.665-.305-5.467-1.334-5.467-5.931 0-1.311.469-2.381 1.236-3.221-.124-.303-.535-1.524.117-3.176 0 0 1.008-.322 3.301 1.23A11.509 11.509 0 0112 5.803c1.02.005 2.047.138 3.006.404 2.291-1.552 3.297-1.23 3.297-1.23.653 1.653.242 2.874.118 3.176.77.84 1.235 1.911 1.235 3.221 0 4.609-2.807 5.624-5.479 5.921.43.372.823 1.102.823 2.222v3.293c0 .319.192.694.801.576C20.566 21.797 24 17.300 24 12c0-6.627-5.373-12-12-12z"/>
                            </svg>
                        </a>
                        <a href="#discord" class="social-link">
                            <svg width="24" height="24" viewBox="0 0 24 24" fill="currentColor">
                                <path d="M20.317 4.492c-1.53-.69-3.17-1.2-4.885-1.49a.075.075 0 0 0-.079.036c-.21.369-.444.85-.608 1.23a18.566 18.566 0 0 0-5.487 0 12.36 12.36 0 0 0-.617-1.23A.077.077 0 0 0 8.562 3c-1.714.29-3.354.8-4.885 1.491a.07.07 0 0 0-.032.027C.533 9.093-.32 13.555.099 17.961a.08.08 0 0 0 .031.055 20.03 20.03 0 0 0 5.993 2.98.078.078 0 0 0 .084-.026 13.83 13.83 0 0 0 1.226-1.963.074.074 0 0 0-.041-.104 13.201 13.201 0 0 1-1.872-.878.075.075 0 0 1-.008-.125c.126-.093.252-.19.372-.287a.075.075 0 0 1 .078-.01c3.927 1.764 8.18 1.764 12.061 0a.075.075 0 0 1 .079.009c.12.098.245.195.372.288a.075.075 0 0 1-.006.125c-.598.344-1.22.635-1.873.877a.075.075 0 0 0-.041.105c.36.687.772 1.341 1.225 1.962a.077.077 0 0 0 .084.028 19.963 19.963 0 0 0 6.002-2.981.076.076 0 0 0 .032-.054c.5-5.094-.838-9.52-3.549-13.442a.06.06 0 0 0-.031-.028zM8.02 15.278c-1.182 0-2.157-1.069-2.157-2.38 0-1.312.956-2.38 2.157-2.38 1.21 0 2.176 1.077 2.157 2.38 0 1.312-.956 2.38-2.157 2.38zm7.975 0c-1.183 0-2.157-1.069-2.157-2.38 0-1.312.955-2.38 2.157-2.38 1.21 0 2.176 1.077 2.157 2.38 0 1.312-.946 2.38-2.157 2.38z"/>
                            </svg>
                        </a>
                    </div>
                </div>

                <div class="footer-links">
                    <h4>Quick Links</h4>
                    <ul>
                        <li><a href="#overview">Overview</a></li>
                        <li><a href="#features">Features</a></li>
                        <li><a href="#browse">Browse Notes</a></li>
                        <li><a href="upload.html">Upload Notes</a></li>
                        <li><a href="#about">About</a></li>
                    </ul>
                </div>

                <div class="footer-community">
                    <h4>Community</h4>
                    <div class="community-badges">
                        <a href="https://gssoc.girlscript.tech/" class="gssoc-badge" target="_blank" rel="noopener noreferrer">
                            <img src="https://substackcdn.com/image/fetch/w_1200,h_600,c_fill,f_jpg,q_auto:good,fl_progressive:steep,g_auto/https%3A%2F%2Fsubstack-post-media.s3.amazonaws.com%2Fpublic%2Fimages%2Fe0a1ea17-12ac-433f-9266-afb96c11f06a_200x200.jpeg" />
                        </a>
                        <a href="https://github.com/opensource-society" class="oss-link" target="_blank" rel="noopener noreferrer">
                            <div class="oss-badge">
                                <svg width="20" height="20" viewBox="0 0 24 24" fill="currentColor">
                                    <path d="M12 0L1.608 6v12L12 24l10.392-6V6L12 0zm0 2.19l8.392 4.85v9.92L12 21.81l-8.392-4.85V7.04L12 2.19z"/>
                                </svg>
                                <span>Open Source Society</span>
                            </div>
                        </a>
                    </div>
                    <p class="community-text">
                        Join our vibrant community of learners and contributors
                    </p>
                </div>
            </div>

            <div class="footer-bottom">
                <div class="footer-divider"></div>
                <div class="footer-bottom-content">
                    <p class="copyright">
                        © 2028 NotesVault. Built with ❤️ by the Open Source Community
                    </p>
                    <div class="footer-bottom-links">
                        <a href="#privacy">Privacy Policy</a>
                        <a href="#terms">Terms of Service</a>
                        <a href="https://github.com/opensource-society/notesvault/blob/main/LICENSE" target="_blank" rel="noopener noreferrer">MIT License</a>
                    </div>
                </div>
            </div>
        </div>
    </footer>

    <footer class="footer">
        <div class="footer-content">
            <p>&copy; 2025 NotesValute. All right reserved.</p>
            <p>Made with 💗 love by Open Source contributors</p>
        </div>
    </footer>
    
    <script src="script.js" defer></script>
</body>
</html><|MERGE_RESOLUTION|>--- conflicted
+++ resolved
@@ -26,20 +26,13 @@
 
             
             <!-- Navigation Menu -->
-            <div id="header-navigation" class="nav-menu">
-<<<<<<< HEAD
-                <p>Overview</p>
-                <p>Student Account</p>
-                <p>About</p>
-                <p>Features</p>
-                
-=======
-                <a href="../pages/overview.html">Overview</a>
-                <a href="/">Student Account</a>
-                <a href="../pages/about.html">About</a>
-                <a href="/">Features</a>
->>>>>>> d8e428df
-            </div>
+           <div id="header-navigation" class="nav-menu">
+  <a href="../pages/overview.html">Overview</a>
+  <a href="/">Student Account</a>
+  <a href="../pages/about.html">About</a>
+  <a href="/">Features</a>
+</div>
+
             
             <div id="header-signup-box">
                 <p>Sign Up</p>
@@ -63,8 +56,8 @@
             <p class="main-text">Keep your study notes and PYQs organized, easy to find,<br>and always just a click away with NotesVault.</p>
             <!-- <div class="main-left-links">
                 <p class="links-text features-box">Browse Notes</p>
-<<<<<<< HEAD
-                <p class="links-text try-box">Upload Notes</p>
+
+               
             </div> -->
             <div class="main-left-links">
   <a href="search.html" class="links-text features-box" style="text-decoration: none; color: inherit;">
@@ -76,10 +69,10 @@
 </div>
 
 
-=======
+
                 <p class="links-text try-box upload-btn">Upload Notes</p>
             </div>
->>>>>>> d8e428df
+
         </div>
         <div class="main-right">
             <div class="main-right-box">
@@ -214,7 +207,7 @@
                 <div class="footer-divider"></div>
                 <div class="footer-bottom-content">
                     <p class="copyright">
-                        © 2028 NotesVault. Built with ❤️ by the Open Source Community
+                        © 2025 NotesVault. Built with ❤️ by the Open Source Community
                     </p>
                     <div class="footer-bottom-links">
                         <a href="#privacy">Privacy Policy</a>
@@ -226,12 +219,7 @@
         </div>
     </footer>
 
-    <footer class="footer">
-        <div class="footer-content">
-            <p>&copy; 2025 NotesValute. All right reserved.</p>
-            <p>Made with 💗 love by Open Source contributors</p>
-        </div>
-    </footer>
+
     
     <script src="script.js" defer></script>
 </body>
