<!DOCTYPE html>
<html lang="en">

<head>
    <meta charset="UTF-8">
    <meta name="viewport" content="width=device-width, initial-scale=1.0">
    <link rel="stylesheet" href="styles.css" />
    <title>NotesVault Home</title>
    <script src="https://js.sentry-cdn.com/8994bf86fecf7733832520db1565ab1f.min.js" crossorigin="anonymous"></script>
</head>

<body>
    <header>
        <div id="header">
            <div id="header-title-box">
                <p id="header-title">NotesVault</p>
            </div>

            <!-- Hamburger Menu Button -->
            <button class="hamburger-menu" id="hamburgerMenu" onclick="toggleMobileMenu()">
                <span class="hamburger-line"></span>
                <span class="hamburger-line"></span>
                <span class="hamburger-line"></span>
            </button>


            <!-- Navigation Menu -->
            <div id="header-navigation" class="nav-menu">
                <a href="../pages/overview.html">Overview</a>
                <a href="/">Student Account</a>
                <a href="about.html">About</a>
                <a href="/">Features</a>
            </div>


            <div id="header-signup-box">
                <p>Sign Up</p>
                <button class="theme-toggle" id="themeToggle" onclick="toggleTheme()">
                    <svg class="sun-icon" width="20" height="20" viewBox="0 0 24 24" fill="none" stroke="currentColor"
                        stroke-width="2" stroke-linecap="round" stroke-linejoin="round">
                        <circle cx="12" cy="12" r="5"></circle>
                        <path
                            d="M12 1v2M12 21v2M4.22 4.22l1.42 1.42M18.36 18.36l1.42 1.42M1 12h2M21 12h2M4.22 19.78l1.42-1.42M18.36 5.64l1.42-1.42">
                        </path>
                    </svg>
                    <svg class="moon-icon" width="20" height="20" viewBox="0 0 24 24" fill="none" stroke="currentColor"
                        stroke-width="2" stroke-linecap="round" stroke-linejoin="round">
                        <path d="M21 12.79A9 9 0 1 1 11.21 3 7 7 0 0 0 21 12.79z"></path>
                    </svg>
                </button>
            </div>
        </div>
    </header>

    <div id="main">
        <div class="main-left">
            <p class="main-text welcome">Welcome Back</p>
            <h1 class="main-heading">Your Go-To Companion for<br>Organized Learning.</h1>
            <p class="main-text">Keep your study notes and PYQs organized, easy to find,<br>and always just a click away
                with NotesVault.</p>
            <!-- <div class="main-left-links">
                <p class="links-text features-box">Browse Notes</p>

                
            </div> -->
            <div class="main-left-links">
                <a href="search.html" class="links-text features-box" style="text-decoration: none; color: inherit;">
                    Browse Notes
                </a>
                <a href="upload.html" class="links-text try-box" style="text-decoration: none; color: inherit;">
                    Upload Notes
                </a>
            </div>




        </div>

    
    <div class="main-right">
        <div class="main-right-box">
            <div class="main-right-upper-box">
                <div class="right-text-div">
                    <p class="right-text">Notes Organised by</p>
                    <p class="right-text" id="typeWriterText">Subject</p>
                </div>
                <div class="main-right-search">
                    <form id="search-form" class="main-right-seach-form" method="get" action="search.html">
                        <svg class="search-icon" width="16" height="16" viewBox="0 0 24 24" fill="none"
                            stroke="currentColor" stroke-width="2" stroke-linecap="round" stroke-linejoin="round">
                            <circle cx="11" cy="11" r="8"></circle>
                            <path d="m21 21-4.35-4.35"></path>
                        </svg>
                        <input class="main-right-search-form-input" type="text" name="query" autocomplete="off"
                            placeholder="Search">

                        <div id="search-parameters-branch" class="search-parameters-div">

                        </div>
                        <div id="search-parameters-semester" class="search-parameters-div"></div>
                        <div id="search-parameters-subject" class="search-parameters-div">

                        </div>

                        <input type="submit" style="display: none;">
                    </form>
                </div>
            </div>
        </div>
    </div>
    </div>

    <div class="About">
        <div class="About">
            <p class="About-left-heading">About NotesVault</p><br />
            <p class="About-left-text">A web app to store, browse, and manage notes and PYQs semester-wise.</p>
            <p class="About-left-link"
                onclick='window.open("https://github.com/opensource-society/notesvault", "_blank", "noopener,noreferrer")'>
                Learn More →</p>
        </div>

        <div class="About-right">
            <div class="About-right-box">
                <svg xmlns="http://www.w3.org/2000/svg" width="50" height="50" viewBox="0 0 24 24" fill="none"
                    stroke="#1d1d1d" stroke-width="2" stroke-linecap="round" stroke-linejoin="round">
                    <path d="M12 3v12" />
                    <polyline points="5 9 12 2 19 9" />
                    <path d="M5 20h14" />
                </svg>

                <p class="About-right-heading upload-btn">Easy Upload</p>
                <p class="About-right-text">Add your notes quickly and effortlessly</p>
            </div>
            <div class="About-right-box">

                <svg xmlns="http://www.w3.org/2000/svg" width="50" height="50" viewBox="0 0 24 24" fill="none"
                    stroke="#1d1d1d" stroke-width="2" stroke-linecap="round" stroke-linejoin="round">
                    <path d="M3 6h5l2 3h11v11H3z" />
                    <path d="M3 6v12a2 2 0 0 0 2 2h14a2 2 0 0 0 2-2V9a2 2 0 0 0-2-2H10l-2-3H3z" />
                </svg>


                <p class="About-right-heading">Sort The Chaos</p>
                <p class="About-right-text">Neatly arrange all your notes in one place</p>
            </div>
            <div class="About-right-box">

                <svg xmlns="http://www.w3.org/2000/svg" width="50" height="50" viewBox="0 0 24 24" fill="none"
                    stroke="#1d1d1d" stroke-width="2" stroke-linecap="round" stroke-linejoin="round">
                    <path d="M20 12L12 20a2 2 0 0 1-2.8 0L4 14.8a2 2 0 0 1 0-2.8L12 4l8 8z" />
                    <circle cx="16" cy="8" r="1.5" />
                </svg>


                <p class="About-right-heading">Search By Tags</p>
                <p class="About-right-text">Find notes using subject tags</p>
            </div>
        </div>
    </div>


    <footer class="modern-footer">
        <div class="footer-container">
            <div class="footer-top">
                <div class="footer-brand">
                    <div class="footer-logo">NotesVault</div>
                    <p class="footer-description">
                        Your go-to companion for organized learning. Keep your study notes and PYQs organized, easy to
                        find, and always just a click away.
                    </p>
                    <div class="social-links">
                        <a href="https://github.com/opensource-society/notesvault" class="social-link" target="_blank"
                            rel="noopener noreferrer">
                            <svg width="24" height="24" viewBox="0 0 24 24" fill="currentColor">
                                <path
                                    d="M12 0C5.374 0 0 5.373 0 12 0 17.302 3.438 21.8 8.207 23.387c.599.111.793-.261.793-.577v-2.234c-3.338.726-4.033-1.416-4.033-1.416-.546-1.387-1.333-1.756-1.333-1.756-1.089-.745.083-.729.083-.729 1.205.084 1.839 1.237 1.839 1.237 1.07 1.834 2.807 1.304 3.492.997.107-.775.418-1.305.762-1.604-2.665-.305-5.467-1.334-5.467-5.931 0-1.311.469-2.381 1.236-3.221-.124-.303-.535-1.524.117-3.176 0 0 1.008-.322 3.301 1.23A11.509 11.509 0 0112 5.803c1.02.005 2.047.138 3.006.404 2.291-1.552 3.297-1.23 3.297-1.23.653 1.653.242 2.874.118 3.176.77.84 1.235 1.911 1.235 3.221 0 4.609-2.807 5.624-5.479 5.921.43.372.823 1.102.823 2.222v3.293c0 .319.192.694.801.576C20.566 21.797 24 17.300 24 12c0-6.627-5.373-12-12-12z" />
                            </svg>
                        </a>
                        <a href="#discord" class="social-link">
                            <svg width="24" height="24" viewBox="0 0 24 24" fill="currentColor">
                                <path
                                    d="M20.317 4.492c-1.53-.69-3.17-1.2-4.885-1.49a.075.075 0 0 0-.079.036c-.21.369-.444.85-.608 1.23a18.566 18.566 0 0 0-5.487 0 12.36 12.36 0 0 0-.617-1.23A.077.077 0 0 0 8.562 3c-1.714.29-3.354.8-4.885 1.491a.07.07 0 0 0-.032.027C.533 9.093-.32 13.555.099 17.961a.08.08 0 0 0 .031.055 20.03 20.03 0 0 0 5.993 2.98.078.078 0 0 0 .084-.026 13.83 13.83 0 0 0 1.226-1.963.074.074 0 0 0-.041-.104 13.201 13.201 0 0 1-1.872-.878.075.075 0 0 1-.008-.125c.126-.093.252-.19.372-.287a.075.075 0 0 1 .078-.01c3.927 1.764 8.18 1.764 12.061 0a.075.075 0 0 1 .079.009c.12.098.245.195.372.288a.075.075 0 0 1-.006.125c-.598.344-1.22.635-1.873.877a.075.075 0 0 0-.041.105c.36.687.772 1.341 1.225 1.962a.077.077 0 0 0 .084.028 19.963 19.963 0 0 0 6.002-2.981.076.076 0 0 0 .032-.054c.5-5.094-.838-9.52-3.549-13.442a.06.06 0 0 0-.031-.028zM8.02 15.278c-1.182 0-2.157-1.069-2.157-2.38 0-1.312.956-2.38 2.157-2.38 1.21 0 2.176 1.077 2.157 2.38 0 1.312-.956 2.38-2.157 2.38zm7.975 0c-1.183 0-2.157-1.069-2.157-2.38 0-1.312.955-2.38 2.157-2.38 1.21 0 2.176 1.077 2.157 2.38 0 1.312-.946 2.38-2.157 2.38z" />
                            </svg>
                        </a>
                    </div>
                </div>

                <div class="footer-links">
                    <h4>Quick Links</h4>
                    <ul>
                        <li><a href="#overview">Overview</a></li>
                        <li><a href="#features">Features</a></li>
                        <li><a href="#browse">Browse Notes</a></li>
                        <li><a href="upload.html">Upload Notes</a></li>
                        <li><a href="about.html">About</a></li>
                    </ul>
                </div>

                <div class="footer-community">
<<<<<<< HEAD
    <h4>Community</h4>
    <div class="community-badges">
        
        <a href="https://gssoc.girlscript.tech/" class="gssoc-badge" target="_blank" rel="noopener noreferrer">
           <div class="oss-badge">
            <img src="https://substack-post-media.s3.amazonaws.com/public/images/e0a1ea17-12ac-433f-9266-afb96c11f06a_200x200.jpeg" alt="GSSOC Badge" />
            <span>Girlscript Summer Of Code</span>
=======
                    <h4>Community</h4>
                    <div class="community-badges">
                        <a href="https://gssoc.girlscript.tech/" class="gssoc-badge" target="_blank"
                            rel="noopener noreferrer">
                            <img
                                src="https://substackcdn.com/image/fetch/w_1200,h_600,c_fill,f_jpg,q_auto:good,fl_progressive:steep,g_auto/https%3A%2F%2Fsubstack-post-media.s3.amazonaws.com%2Fpublic%2Fimages%2Fe0a1ea17-12ac-433f-9266-afb96c11f06a_200x200.jpeg" />
                        </a>
                        <a href="https://github.com/opensource-society" class="oss-link" target="_blank"
                            rel="noopener noreferrer">
                            <div class="oss-badge">
                                <svg width="20" height="20" viewBox="0 0 24 24" fill="currentColor">
                                    <path
                                        d="M12 0L1.608 6v12L12 24l10.392-6V6L12 0zm0 2.19l8.392 4.85v9.92L12 21.81l-8.392-4.85V7.04L12 2.19z" />
                                </svg>
                                <span>Open Source Society</span>
                            </div>
                        </a>
                    </div>
                    <p class="community-text">
                        Join our vibrant community of learners and contributors
                    </p>
                </div>
>>>>>>> 9b464175
            </div>
        </a>

        <a href="https://github.com/opensource-society" class="oss-link" target="_blank" rel="noopener noreferrer">
            <div class="oss-badge">
                    <img src="./assets/index/images/oss.png" alt="oss">
                
                <span>Open Source Society</span>
            </div>
        </a>
    </div>
    <p class="community-text">
        Join our vibrant community of learners and contributors
    </p>
</div>

            <div class="footer-bottom">
                <div class="footer-divider"></div>
                <div class="footer-bottom-content">
                    <p class="copyright">
                        © 2025 NotesVault. Built with ❤️ by the Open Source Community
                    </p>
                    <div class="footer-bottom-links">
                        <a href="#privacy">Privacy Policy</a>
                        <a href="#terms">Terms of Service</a>
                        <a href="https://github.com/opensource-society/notesvault/blob/main/LICENSE" target="_blank"
                            rel="noopener noreferrer">MIT License</a>
                    </div>
                </div>
            </div>
        </div>
    </footer>



<<<<<<< HEAD
    
=======
>>>>>>> 9b464175
    <script src="script.js" defer></script>
</body>

</html><|MERGE_RESOLUTION|>--- conflicted
+++ resolved
@@ -198,7 +198,7 @@
                 </div>
 
                 <div class="footer-community">
-<<<<<<< HEAD
+
     <h4>Community</h4>
     <div class="community-badges">
         
@@ -206,30 +206,7 @@
            <div class="oss-badge">
             <img src="https://substack-post-media.s3.amazonaws.com/public/images/e0a1ea17-12ac-433f-9266-afb96c11f06a_200x200.jpeg" alt="GSSOC Badge" />
             <span>Girlscript Summer Of Code</span>
-=======
-                    <h4>Community</h4>
-                    <div class="community-badges">
-                        <a href="https://gssoc.girlscript.tech/" class="gssoc-badge" target="_blank"
-                            rel="noopener noreferrer">
-                            <img
-                                src="https://substackcdn.com/image/fetch/w_1200,h_600,c_fill,f_jpg,q_auto:good,fl_progressive:steep,g_auto/https%3A%2F%2Fsubstack-post-media.s3.amazonaws.com%2Fpublic%2Fimages%2Fe0a1ea17-12ac-433f-9266-afb96c11f06a_200x200.jpeg" />
-                        </a>
-                        <a href="https://github.com/opensource-society" class="oss-link" target="_blank"
-                            rel="noopener noreferrer">
-                            <div class="oss-badge">
-                                <svg width="20" height="20" viewBox="0 0 24 24" fill="currentColor">
-                                    <path
-                                        d="M12 0L1.608 6v12L12 24l10.392-6V6L12 0zm0 2.19l8.392 4.85v9.92L12 21.81l-8.392-4.85V7.04L12 2.19z" />
-                                </svg>
-                                <span>Open Source Society</span>
-                            </div>
-                        </a>
-                    </div>
-                    <p class="community-text">
-                        Join our vibrant community of learners and contributors
-                    </p>
-                </div>
->>>>>>> 9b464175
+
             </div>
         </a>
 
@@ -263,13 +240,8 @@
         </div>
     </footer>
 
-
-
-<<<<<<< HEAD
     
-=======
->>>>>>> 9b464175
     <script src="script.js" defer></script>
 </body>
 
-</html>+</html>
