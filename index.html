<!DOCTYPE html>
<html lang="en">
<head>
    <meta charset="UTF-8">
    <meta name="viewport" content="width=device-width, initial-scale=1.0">
    <link rel="stylesheet" href="styles.css"/>
    <title>NotesVault Home</title>
    <script
  src="https://js.sentry-cdn.com/8994bf86fecf7733832520db1565ab1f.min.js"
  crossorigin="anonymous"
></script>
</head>
<body>
    <header>
        <div id="header">
            <div id="header-title-box">
                <p id="header-title">NotesVault</p>
            </div>
            
            <!-- Hamburger Menu Button -->
            <button class="hamburger-menu" id="hamburgerMenu" onclick="toggleMobileMenu()">
                <span class="hamburger-line"></span>
                <span class="hamburger-line"></span>
                <span class="hamburger-line"></span>
            </button>

            
            <!-- Navigation Menu -->
           <div id="header-navigation" class="nav-menu">
  <a href="../pages/overview.html">Overview</a>
  <a href="/">Student Account</a>
  <a href="about.html">About</a>
  <a href="/">Features</a>
</div>

            
            <div id="header-signup-box">
                <p>Sign Up</p>
                <button class="theme-toggle" id="themeToggle" onclick="toggleTheme()">
                <svg class="sun-icon" width="20" height="20" viewBox="0 0 24 24" fill="none" stroke="currentColor" stroke-width="2" stroke-linecap="round" stroke-linejoin="round">
                    <circle cx="12" cy="12" r="5"></circle>
                    <path d="M12 1v2M12 21v2M4.22 4.22l1.42 1.42M18.36 18.36l1.42 1.42M1 12h2M21 12h2M4.22 19.78l1.42-1.42M18.36 5.64l1.42-1.42"></path>
                </svg>
                <svg class="moon-icon" width="20" height="20" viewBox="0 0 24 24" fill="none" stroke="currentColor" stroke-width="2" stroke-linecap="round" stroke-linejoin="round">
                    <path d="M21 12.79A9 9 0 1 1 11.21 3 7 7 0 0 0 21 12.79z"></path>
                </svg>
            </button>
            </div>
        </div>
    </header>

    <div id="main">
        <div class="main-left">
            <p class="main-text welcome">Welcome Back</p>
            <h1 class="main-heading">Your Go-To Companion for<br>Organized Learning.</h1>
            <p class="main-text">Keep your study notes and PYQs organized, easy to find,<br>and always just a click away with NotesVault.</p>
            <!-- <div class="main-left-links">
                <p class="links-text features-box">Browse Notes</p>

               
            </div> -->
            <div class="main-left-links">
  <a href="search.html" class="links-text features-box" style="text-decoration: none; color: inherit;">
    Browse Notes
  </a>
  <a href="upload.html" class="links-text try-box" style="text-decoration: none; color: inherit;">
    Upload Notes
  </a>
</div>



                <p class="links-text try-box upload-btn">Upload Notes</p>
            </div>

        </div>
        <div class="main-right">
            <div class="main-right-box">
                <div class="main-right-upper-box">
                    <div class="right-text-div">
                        <p class="right-text">Notes Organised by</p>
                        <p class="right-text" id="typeWriterText">Subject</p>
                    </div>
                    <div class="main-right-search">
                        <form id="search-form" class="main-right-seach-form" method="get" action="search.html">
                            <svg class="search-icon" width="16" height="16" viewBox="0 0 24 24" fill="none" stroke="currentColor" stroke-width="2" stroke-linecap="round" stroke-linejoin="round">
                                <circle cx="11" cy="11" r="8"></circle>
                                <path d="m21 21-4.35-4.35"></path>
                            </svg>
                            <input class="main-right-search-form-input" type="text" name="query" autocomplete="off" placeholder="Search">

                            <div id="search-parameters-branch" class="search-parameters-div">
                                
                            </div>
                            <div id="search-parameters-semester" class="search-parameters-div"></div>
                            <div id="search-parameters-subject" class="search-parameters-div">
                                
                            </div>

                            <input type="submit" style="display: none;">
                        </form>
                    </div>
                </div>
            </div>
        </div>
    </div>
    
    <div class="About">
        <div class="About">
            <p class="About-left-heading">About NotesVault</p><br/>
            <p class="About-left-text">A web app to store, browse, and manage notes and PYQs semester-wise.</p>
            <p class="About-left-link" onclick='window.open("https://github.com/opensource-society/notesvault", "_blank", "noopener,noreferrer")'>Learn More →</p>
        </div>

        <div class="About-right">
            <div class="About-right-box">
                <svg xmlns="http://www.w3.org/2000/svg" width="50" height="50" viewBox="0 0 24 24" fill="none" stroke="#1d1d1d" stroke-width="2" stroke-linecap="round" stroke-linejoin="round">
                    <path d="M12 3v12" />
                        <polyline points="5 9 12 2 19 9"/>
                    <path d="M5 20h14" />
                </svg>

                <p class="About-right-heading upload-btn">Easy Upload</p>
                <p class="About-right-text">Add your notes quickly and effortlessly</p>
            </div>
            <div class="About-right-box">

                <svg xmlns="http://www.w3.org/2000/svg" width="50" height="50" viewBox="0 0 24 24" fill="none" stroke="#1d1d1d" stroke-width="2" stroke-linecap="round" stroke-linejoin="round">
                    <path d="M3 6h5l2 3h11v11H3z" />
                    <path d="M3 6v12a2 2 0 0 0 2 2h14a2 2 0 0 0 2-2V9a2 2 0 0 0-2-2H10l-2-3H3z" />
                </svg>


                <p class="About-right-heading">Sort The Chaos</p>
                <p class="About-right-text">Neatly arrange all your notes in one place</p>
            </div>
            <div class="About-right-box">

                <svg xmlns="http://www.w3.org/2000/svg" width="50" height="50" viewBox="0 0 24 24" fill="none" stroke="#1d1d1d" stroke-width="2" stroke-linecap="round" stroke-linejoin="round">
                    <path d="M20 12L12 20a2 2 0 0 1-2.8 0L4 14.8a2 2 0 0 1 0-2.8L12 4l8 8z" />
                    <circle cx="16" cy="8" r="1.5" />
                </svg>


                <p class="About-right-heading">Search By Tags</p>
                <p class="About-right-text">Find notes using subject tags</p>
            </div>
        </div>
    </div>


     <footer class="modern-footer">
        <div class="footer-container">
            <div class="footer-top">
                <div class="footer-brand">
                    <div class="footer-logo">NotesVault</div>
                    <p class="footer-description">
                        Your go-to companion for organized learning. Keep your study notes and PYQs organized, easy to find, and always just a click away.
                    </p>
                    <div class="social-links">
                        <a href="https://github.com/opensource-society/notesvault" class="social-link" target="_blank" rel="noopener noreferrer">
                            <svg width="24" height="24" viewBox="0 0 24 24" fill="currentColor">
                                <path d="M12 0C5.374 0 0 5.373 0 12 0 17.302 3.438 21.8 8.207 23.387c.599.111.793-.261.793-.577v-2.234c-3.338.726-4.033-1.416-4.033-1.416-.546-1.387-1.333-1.756-1.333-1.756-1.089-.745.083-.729.083-.729 1.205.084 1.839 1.237 1.839 1.237 1.07 1.834 2.807 1.304 3.492.997.107-.775.418-1.305.762-1.604-2.665-.305-5.467-1.334-5.467-5.931 0-1.311.469-2.381 1.236-3.221-.124-.303-.535-1.524.117-3.176 0 0 1.008-.322 3.301 1.23A11.509 11.509 0 0112 5.803c1.02.005 2.047.138 3.006.404 2.291-1.552 3.297-1.23 3.297-1.23.653 1.653.242 2.874.118 3.176.77.84 1.235 1.911 1.235 3.221 0 4.609-2.807 5.624-5.479 5.921.43.372.823 1.102.823 2.222v3.293c0 .319.192.694.801.576C20.566 21.797 24 17.300 24 12c0-6.627-5.373-12-12-12z"/>
                            </svg>
                        </a>
                        <a href="#discord" class="social-link">
                            <svg width="24" height="24" viewBox="0 0 24 24" fill="currentColor">
                                <path d="M20.317 4.492c-1.53-.69-3.17-1.2-4.885-1.49a.075.075 0 0 0-.079.036c-.21.369-.444.85-.608 1.23a18.566 18.566 0 0 0-5.487 0 12.36 12.36 0 0 0-.617-1.23A.077.077 0 0 0 8.562 3c-1.714.29-3.354.8-4.885 1.491a.07.07 0 0 0-.032.027C.533 9.093-.32 13.555.099 17.961a.08.08 0 0 0 .031.055 20.03 20.03 0 0 0 5.993 2.98.078.078 0 0 0 .084-.026 13.83 13.83 0 0 0 1.226-1.963.074.074 0 0 0-.041-.104 13.201 13.201 0 0 1-1.872-.878.075.075 0 0 1-.008-.125c.126-.093.252-.19.372-.287a.075.075 0 0 1 .078-.01c3.927 1.764 8.18 1.764 12.061 0a.075.075 0 0 1 .079.009c.12.098.245.195.372.288a.075.075 0 0 1-.006.125c-.598.344-1.22.635-1.873.877a.075.075 0 0 0-.041.105c.36.687.772 1.341 1.225 1.962a.077.077 0 0 0 .084.028 19.963 19.963 0 0 0 6.002-2.981.076.076 0 0 0 .032-.054c.5-5.094-.838-9.52-3.549-13.442a.06.06 0 0 0-.031-.028zM8.02 15.278c-1.182 0-2.157-1.069-2.157-2.38 0-1.312.956-2.38 2.157-2.38 1.21 0 2.176 1.077 2.157 2.38 0 1.312-.956 2.38-2.157 2.38zm7.975 0c-1.183 0-2.157-1.069-2.157-2.38 0-1.312.955-2.38 2.157-2.38 1.21 0 2.176 1.077 2.157 2.38 0 1.312-.946 2.38-2.157 2.38z"/>
                            </svg>
                        </a>
                    </div>
                </div>

                <div class="footer-links">
                    <h4>Quick Links</h4>
                    <ul>
                        <li><a href="#overview">Overview</a></li>
                        <li><a href="#features">Features</a></li>
                        <li><a href="#browse">Browse Notes</a></li>
                        <li><a href="upload.html">Upload Notes</a></li>
                        <li><a href="about.html">About</a></li>
                    </ul>
                </div>

                <div class="footer-community">
    <h4>Community</h4>
    <div class="community-badges">
        
        <a href="https://gssoc.girlscript.tech/" class="gssoc-badge" target="_blank" rel="noopener noreferrer">
           <div class="oss-badge">
            <img src="https://substack-post-media.s3.amazonaws.com/public/images/e0a1ea17-12ac-433f-9266-afb96c11f06a_200x200.jpeg" alt="GSSOC Badge" />
            <span>Girlscript Summer Of Code</span>
            </div>
        </a>

        <a href="https://github.com/opensource-society" class="oss-link" target="_blank" rel="noopener noreferrer">
            <div class="oss-badge">
                    <img src="./assets/index/images/oss.png" alt="oss">
                
                <span>Open Source Society</span>
            </div>
        </a>
    </div>
    <p class="community-text">
        Join our vibrant community of learners and contributors
    </p>
</div>

            <div class="footer-bottom">
                <div class="footer-divider"></div>
                <div class="footer-bottom-content">
                    <p class="copyright">
                        © 2025 NotesVault. Built with ❤️ by the Open Source Community
                    </p>
                    <div class="footer-bottom-links">
                        <a href="#privacy">Privacy Policy</a>
                        <a href="#terms">Terms of Service</a>
                        <a href="https://github.com/opensource-society/notesvault/blob/main/LICENSE" target="_blank" rel="noopener noreferrer">MIT License</a>
                    </div>
                </div>
            </div>
        </div>
    </footer>
<<<<<<< HEAD
    </body>
=======


    
    <script src="script.js" defer></script>
</body>
>>>>>>> 3591613b
</html><|MERGE_RESOLUTION|>--- conflicted
+++ resolved
@@ -221,13 +221,11 @@
             </div>
         </div>
     </footer>
-<<<<<<< HEAD
-    </body>
-=======
+
 
 
     
     <script src="script.js" defer></script>
 </body>
->>>>>>> 3591613b
+
 </html>