--- conflicted
+++ resolved
@@ -33,9 +33,6 @@
                 <a href="/">Features</a>
             </div>
 
-
-<<<<<<< HEAD
-            
                 <div id="header-signup-box">
                     <a href="/notesvault/pages/signup.html"><p>Sign Up</p></a>
                     <button class="theme-toggle" id="themeToggle" onclick="toggleTheme()">
@@ -52,25 +49,6 @@
                         </svg>
                     </button>
                 </div>
-            
-=======
-            <div id="header-signup-box">
-                <p>Sign Up</p>
-                <button class="theme-toggle" id="themeToggle" onclick="toggleTheme()">
-                    <svg class="moon-icon" width="20" height="20" viewBox="0 0 24 24" fill="none" stroke="currentColor"
-                        stroke-width="2" stroke-linecap="round" stroke-linejoin="round">
-                        <circle cx="12" cy="12" r="5"></circle>
-                        <path
-                            d="M12 1v2M12 21v2M4.22 4.22l1.42 1.42M18.36 18.36l1.42 1.42M1 12h2M21 12h2M4.22 19.78l1.42-1.42M18.36 5.64l1.42-1.42">
-                        </path>
-                    </svg>
-                    <svg class="sun-icon" width="20" height="20" viewBox="0 0 24 24" fill="none" stroke="currentColor"
-                        stroke-width="2" stroke-linecap="round" stroke-linejoin="round">
-                        <path d="M21 12.79A9 9 0 1 1 11.21 3 7 7 0 0 0 21 12.79z"></path>
-                    </svg>
-                </button>
-            </div>
->>>>>>> 1b27cf75
         </div>
     </header>
 
