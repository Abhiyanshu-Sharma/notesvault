--- conflicted
+++ resolved
@@ -112,31 +112,20 @@
             <p class="About-left-link" onclick='window.open("https://github.com/opensource-society/notesvault", "_blank", "noopener,noreferrer")'>Learn More →</p>
         </div>
 
-<<<<<<< HEAD
-        <div class="footer-right">
+
+        <div class="About-right">
             <a href="upload.html" class="footer-right-box" style="text-decoration: none; color: inherit;">
-   <svg xmlns="http://www.w3.org/2000/svg" width="50" height="50" viewBox="0 0 24 24" fill="none" stroke="#1d1d1d" stroke-width="2" stroke-linecap="round" stroke-linejoin="round">
-=======
-        <div class="About-right">
-            <div class="About-right-box">
                 <svg xmlns="http://www.w3.org/2000/svg" width="50" height="50" viewBox="0 0 24 24" fill="none" stroke="#1d1d1d" stroke-width="2" stroke-linecap="round" stroke-linejoin="round">
->>>>>>> 3591613b
+
                     <path d="M12 3v12" />
                         <polyline points="5 9 12 2 19 9"/>
                     <path d="M5 20h14" />
                 </svg>
-    <p class="footer-right-heading upload-btn">Easy Upload</p>
-    <p class="footer-right-text">Add your notes quickly and effortlessly</p>
-           </a>
-
-<<<<<<< HEAD
-            <div class="footer-right-box">
-=======
                 <p class="About-right-heading upload-btn">Easy Upload</p>
                 <p class="About-right-text">Add your notes quickly and effortlessly</p>
-            </div>
+          </a>
             <div class="About-right-box">
->>>>>>> 3591613b
+
 
                 <svg xmlns="http://www.w3.org/2000/svg" width="50" height="50" viewBox="0 0 24 24" fill="none" stroke="#1d1d1d" stroke-width="2" stroke-linecap="round" stroke-linejoin="round">
                     <path d="M3 6h5l2 3h11v11H3z" />
