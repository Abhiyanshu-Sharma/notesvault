<!DOCTYPE html>
<html lang="en">
  <head>
    <meta charset="UTF-8" />
    <meta name="viewport" content="width=device-width, initial-scale=1.0" />
    <link rel="stylesheet" href="styling/styles.css" />
    <link rel="icon" href="assets/index/images/favicon.png" type="image/x-icon" />
    <link href="https://cdnjs.cloudflare.com/ajax/libs/font-awesome/6.5.0/css/all.min.css" rel="stylesheet"/>
    <title>NotesVault Home</title>
    <script
     
      src="https://js.sentry-cdn.com/8994bf86fecf7733832520db1565ab1f.min.js"
      crossorigin="anonymous"
    ></script>
    <script src="https://cdn.jsdelivr.net/npm/@tailwindcss/browser@4">

    </script>
  </head>
  <body>
      <div id="header">
        <div class="hamburger-wrapper">
          <button class="hamburger-menu">
            <span class="hamburger-line"></span>
            <span class="hamburger-line"></span>
            <span class="hamburger-line"></span>
          </button>

          <div class="hover-sidebar">
            <ul>
              <li><a href="#">Dashboard</a></li>
              <li><a href="/pages/about.html">About</a></li>
              <li><a href="/pages/overview.html">Overview</a></li>
              <li><a href="/pages/features.html">Features</a></li>
              <li><a href="#">Resources</a></li>
            </ul>
          </div>
        </div>

        <div id="header-title-box">
          <p id="header-title">NotesVault</p>
        </div>

        <div id="header-navigation" class="nav-menu">
          <a href="./pages/overview.html">Overview</a>
          <a href="./pages/studentAccount.html">Student Account</a>
          <a href="./pages/about.html">About</a>
          <a href="/">Features</a>
        </div>

        <div id="header-signup-box">
          <a href="pages/signup.html"><p>Sign Up</p></a>
        </div>
      </div>

    <main id="main">
      <div class="main-left">
        <p class="main-text welcome">Welcome Back</p>
        <h1 class="main-heading">
          Your Go-To Companion for<br />Organized Learning.
        </h1>
        <p class="main-text">
          Keep your study notes and PYQs organized, easy to find,<br />and
          always just a click away with NotesVault.
        </p>
        <div class="main-left-links">
          <a style="color: black ; text-decoration: none; " class="links-text features-box"  href="./search.html">Browse Notes</a>
          <p class="links-text try-box">Upload Notes</p>
        </div>
      </div>
      

      <div class="main-right">
        <div class="main-right-box">
          <div class="main-right-upper-box">
            <div class="right-text-div">
              <p class="right-text">Notes Organised by</p>
              <p class="right-text" id="typeWriterText">Subject</p>
                  <form id="search-form" class="main-right-search-form" method="get" action="search.html">
                    <div>
                      <div class="search-input-field">
                          <svg class="search-icon" width="16" height="16" viewBox="0 0 24 24" fill="none" stroke="currentColor" stroke-width="2" stroke-linecap="round" stroke-linejoin="round">
                            <circle cx="11" cy="11" r="8"></circle>
                            <path d="m21 21-4.35-4.35"></path>
                          </svg>
                          <input class="main-right-search-form-input" type="text" name="query" autocomplete="off" placeholder="Search">
                      </div>
                    </div>
                    <div id="search-parameters-branch" class="search-parameters-div"></div>
                    <div id="search-parameters-semester" class="search-parameters-div"></div>
                    <div id="search-parameters-subject" class="search-parameters-div"></div>
                    <input type="submit" style="display: none" />
              </form>
            </div>
          </div>

          
        </div>
      </div>
    </main>

    <section class="features-section">

      <!--upload section-->
      <div class="card-container">
<a href="pages/upload.html">
<div class="card feature-card" style="width: 18rem;">

  <svg xmlns="http://www.w3.org/2000/svg" width="40" height="40" viewBox="0 0 24 24" fill="none" stroke="#1d1d1d" stroke-width="2" stroke-linecap="round" stroke-linejoin="round">
      <path d="M12 3v12" />
      <polyline points="5 9 12 2 19 9" />
      <path d="M5 20h14" />
    </svg>
  <div class="card-body">
    <h5 class="feature-title">Easy Upload</h5>
    <p class="feature-desc">Add your notes quickly and effortlessly</p>
  </div>
</div>
 </a>
  <div class="card feature-card" style="width: 18rem;">
<svg xmlns="http://www.w3.org/2000/svg" width="40" height="40" viewBox="0 0 24 24" fill="none" stroke="#1d1d1d" stroke-width="2" stroke-linecap="round" stroke-linejoin="round">
      <path d="M3 6h5l2 3h11v11H3z" />
      <path d="M3 6v12a2 2 0 0 0 2 2h14a2 2 0 0 0 2-2V9a2 2 0 0 0-2-2H10l-2-3H3z" />
    </svg>
  <div class="card-body">
    <p><h5 class="feature-title">Sort The Chaos</h5></p>
    <p class="card-text">Neatly arrange all your notes in one place</p>
  </div>
</div>
<div class="card feature-card" style="width: 18rem;" class="feature-card">
  <!--Tag Icon-->
  <svg xmlns="http://www.w3.org/2000/svg" width="40" height="40" viewBox="0 0 24 24" fill="none" stroke="#1d1d1d" stroke-width="2" stroke-linecap="round" stroke-linejoin="round">
      <path d="M20 12L12 20a2 2 0 0 1-2.8 0L4 14.8a2 2 0 0 1 0-2.8L12 4l8 8z" />
      <circle cx="16" cy="8" r="1.5" />
    </svg>
  <div class="card-body">
    <p><h5 class="feature-title">Search By Tags</h5></p>
    <p class="feature-desc">Find notes using subject tags</p>
</div>
</div>
</div>
</section>
<br>
<!-- Footer -->
<footer class="custom-footer">
  <div class="footer-container">
    
    <!-- About NotesVault -->
    <div class="footer-section about-section">
      <h2><strong>NotesVault</strong></h2>
      <p class="footer-description">
        A web platform to <strong>store</strong>, <strong>browse</strong>, and <strong>manage</strong> academic notes & PYQs semester-wise.
        Contribute easily, organize efficiently, and search by tags.
      </p>
      <a class="footer-learn-link" href="https://github.com/opensource-society/notesvault" target="_blank" rel="noopener noreferrer">
        Learn More →
      </a>
    </div>

<<<<<<< HEAD
    <!-- Quick Links Section -->
    <div class="footer-links-grid">
      
      <!-- Community -->
      <div class="footer-section">
        <h3>Community</h3>
        <ul>
          <li><a href="https://www.youtube.com/" target="_blank"><i class="fab fa-youtube"></i> YouTube</a></li>
          <li><a href="https://github.com/opensource-society/notesvault" target="_blank"><i class="fab fa-github"></i> GitHub</a></li>
          <li><a href="https://discord.com/" target="_blank"><i class="fab fa-discord"></i> Discord</a></li>
        </ul>
      </div>

      <!-- Social Media -->
      <div class="footer-section">
        <h3>Social Media</h3>
        <ul>
          <li><a href="https://www.instagram.com/" target="_blank"><i class="fab fa-instagram"></i> Instagram</a></li>
          <li><a href="https://twitter.com/" target="_blank"><i class="fab fa-twitter"></i> Twitter</a></li>
          <li><a href="https://www.linkedin.com/" target="_blank"><i class="fab fa-linkedin"></i> LinkedIn</a></li>
        </ul>
      </div>

      <!-- Features -->
      <div class="footer-section">
        <h3>Features</h3>
        <ul>
          <li><a href="pages/upload.html"><i class="fas fa-upload"></i> Easy Upload</a></li>
          <li><a href="pages/search.html"><i class="fas fa-tags"></i> Tag-based Search</a></li>
          <li><a href="pages/BrowseNotes.html"><i class="fas fa-folder-open"></i> Organized by Semester</a></li>
          <li><a href="pages/studentAccount.html"><i class="fas fa-users"></i> Get Details</a></li>
        </ul>
      </div>
=======
    <!-- Community -->
    <div class="footer-section">
      <h3>Community</h3>
      <ul>
        <li><a href="https://www.youtube.com/" target="_blank"><i class="fab fa-youtube"></i> YouTube</a></li>
        <li><a href="https://github.com/opensource-society/notesvault.git" target="_blank"><i class="fab fa-github"></i> GitHub</a></li>
        <li><a href="https://discord.com/" target="_blank"><i class="fab fa-discord"></i> Discord</a></li>
      </ul>
    </div>

    <!-- Social Media -->
    <div class="footer-section">
      <h3>Social Media</h3>
      <ul>
        <li><a href="https://www.instagram.com/" target="_blank"><i class="fab fa-instagram"></i> Instagram</a></li>
        <li><a href="https://twitter.com/" target="_blank"><i class="fab fa-twitter"></i> Twitter</a></li>
        <li><a href="https://www.linkedin.com/" target="_blank"><i class="fab fa-linkedin"></i> LinkedIn</a></li>
      </ul>
    </div>

    <!-- Features -->
    <div class="footer-section">
      <h3>Features</h3>
      <ul>
        <li><a href="pages/upload.html"><i class="fas fa-upload"></i> Easy Upload</a></li>
        <li><a href="pages/search.html"><i class="fas fa-tags"></i> Tag-based Search</a></li>
        <li><a href="pages/BrowseNotes.html"><i class="fas fa-folder-open"></i> Organized by Semester</a></li>
        <li><a href="pages/studentAccount.html"><i class="fas fa-users"></i> Get Details</a></li>
      </ul>
>>>>>>> 8ed85d4a
    </div>
  </div>

  <!-- Bottom Footer -->
  <div class="footer-bottom">
    <p>&copy; <span id="year"></span> NotesVault. All rights reserved.</p>
  </div>
</footer>


<<<<<<< HEAD
=======
<!-- Footer -->

>>>>>>> 8ed85d4a
<!-- 🔺 Place Scroll Button OUTSIDE the .footer-container -->
<button id="scrollToTopBtn" title="Go to top">
  <i class="fas fa-arrow-up"></i>
</button>
    <script src="scripts/script.js" defer></script>
    <script>
      function toggleMobileMenu() {
        const sidebar = document.getElementById("mobileSidebar");
        sidebar?.classList.toggle("active");
      }

      document.querySelectorAll(".sidebar a").forEach((link) => {
        link.addEventListener("click", () => {
          document.getElementById("mobileSidebar")?.classList.remove("active");
        });
      });

      document.addEventListener("click", (e) => {
        const sidebar = document.getElementById("mobileSidebar");
        const toggle = document.getElementById("hamburgerMenu");
        if (sidebar && toggle && !sidebar.contains(e.target) && !toggle.contains(e.target)) {
          sidebar.classList.remove("active");
        }
      });
      
      // Add cuurent year in footer
      document.getElementById("year").textContent = new Date().getFullYear();
    </script>
  </body>
</html><|MERGE_RESOLUTION|>--- conflicted
+++ resolved
@@ -156,41 +156,6 @@
       </a>
     </div>
 
-<<<<<<< HEAD
-    <!-- Quick Links Section -->
-    <div class="footer-links-grid">
-      
-      <!-- Community -->
-      <div class="footer-section">
-        <h3>Community</h3>
-        <ul>
-          <li><a href="https://www.youtube.com/" target="_blank"><i class="fab fa-youtube"></i> YouTube</a></li>
-          <li><a href="https://github.com/opensource-society/notesvault" target="_blank"><i class="fab fa-github"></i> GitHub</a></li>
-          <li><a href="https://discord.com/" target="_blank"><i class="fab fa-discord"></i> Discord</a></li>
-        </ul>
-      </div>
-
-      <!-- Social Media -->
-      <div class="footer-section">
-        <h3>Social Media</h3>
-        <ul>
-          <li><a href="https://www.instagram.com/" target="_blank"><i class="fab fa-instagram"></i> Instagram</a></li>
-          <li><a href="https://twitter.com/" target="_blank"><i class="fab fa-twitter"></i> Twitter</a></li>
-          <li><a href="https://www.linkedin.com/" target="_blank"><i class="fab fa-linkedin"></i> LinkedIn</a></li>
-        </ul>
-      </div>
-
-      <!-- Features -->
-      <div class="footer-section">
-        <h3>Features</h3>
-        <ul>
-          <li><a href="pages/upload.html"><i class="fas fa-upload"></i> Easy Upload</a></li>
-          <li><a href="pages/search.html"><i class="fas fa-tags"></i> Tag-based Search</a></li>
-          <li><a href="pages/BrowseNotes.html"><i class="fas fa-folder-open"></i> Organized by Semester</a></li>
-          <li><a href="pages/studentAccount.html"><i class="fas fa-users"></i> Get Details</a></li>
-        </ul>
-      </div>
-=======
     <!-- Community -->
     <div class="footer-section">
       <h3>Community</h3>
@@ -220,7 +185,6 @@
         <li><a href="pages/BrowseNotes.html"><i class="fas fa-folder-open"></i> Organized by Semester</a></li>
         <li><a href="pages/studentAccount.html"><i class="fas fa-users"></i> Get Details</a></li>
       </ul>
->>>>>>> 8ed85d4a
     </div>
   </div>
 
@@ -231,11 +195,8 @@
 </footer>
 
 
-<<<<<<< HEAD
-=======
 <!-- Footer -->
 
->>>>>>> 8ed85d4a
 <!-- 🔺 Place Scroll Button OUTSIDE the .footer-container -->
 <button id="scrollToTopBtn" title="Go to top">
   <i class="fas fa-arrow-up"></i>
