# 🏆 Contributors Leaderboard

This leaderboard tracks contributors who have completed issues labeled as `level1`, `level2`, or `level3`, along with their merged pull requests.

*Last updated: 2025-07-27*

| Username | Level 1 | Level 2 | Level 3 | PRs Merged |
|----------|---------|---------|---------|-------------|
<<<<<<< HEAD
| *No contributors yet* | - | - | - | - |
=======
| [@Peehu1308](https://github.com/Peehu1308) | 3 | 4 | 0 | 7 |
| [@AlapatiSreeHarsha](https://github.com/AlapatiSreeHarsha) | 3 | 1 | 0 | 9 |
| [@StephanosNikitis](https://github.com/StephanosNikitis) | 5 | 0 | 0 | 3 |
| [@SagnikDey1503](https://github.com/SagnikDey1503) | 3 | 1 | 0 | 4 |
| [@Srushtee1706](https://github.com/Srushtee1706) | 3 | 1 | 0 | 3 |
| [@Radhika984](https://github.com/Radhika984) | 1 | 2 | 0 | 4 |
| [@Harsh-26626](https://github.com/Harsh-26626) | 2 | 2 | 0 | 2 |
| [@snehhhcodes](https://github.com/snehhhcodes) | 2 | 1 | 0 | 3 |
| [@AshmitSherigar](https://github.com/AshmitSherigar) | 3 | 0 | 0 | 3 |
| [@Shobhini](https://github.com/Shobhini) | 2 | 0 | 0 | 3 |
| [@MeenakshiAM](https://github.com/MeenakshiAM) | 2 | 1 | 0 | 2 |
| [@VidhanThakur09](https://github.com/VidhanThakur09) | 0 | 2 | 0 | 2 |
| [@Sujal-Raj](https://github.com/Sujal-Raj) | 0 | 1 | 0 | 3 |
| [@Pallavi-kr6](https://github.com/Pallavi-kr6) | 1 | 1 | 0 | 1 |
| [@lobby11](https://github.com/lobby11) | 2 | 0 | 0 | 1 |
| [@Arsenal17x](https://github.com/Arsenal17x) | 1 | 0 | 0 | 2 |
| [@utkarshwrks](https://github.com/utkarshwrks) | 1 | 0 | 0 | 1 |
| [@Kalika-Jay](https://github.com/Kalika-Jay) | 0 | 0 | 1 | 1 |
| [@vanshika-ramchandani](https://github.com/vanshika-ramchandani) | 1 | 0 | 0 | 1 |
| [@DivyaJain-DataAnalyst](https://github.com/DivyaJain-DataAnalyst) | 1 | 0 | 0 | 1 |
| [@dhruv-git-sys](https://github.com/dhruv-git-sys) | 1 | 0 | 0 | 1 |
| [@ud-ai](https://github.com/ud-ai) | 1 | 0 | 0 | 1 |
| [@FrostByte-49](https://github.com/FrostByte-49) | 0 | 1 | 0 | 1 |
| [@neelima-singh07](https://github.com/neelima-singh07) | 1 | 0 | 0 | 1 |
| [@HayatZarine](https://github.com/HayatZarine) | 1 | 0 | 0 | 1 |
| [@AkshitBhandariCodes](https://github.com/AkshitBhandariCodes) | 1 | 0 | 0 | 1 |
| [@Mehuli15](https://github.com/Mehuli15) | 1 | 0 | 0 | 1 |
| [@shoaib2000857](https://github.com/shoaib2000857) | 1 | 0 | 0 | 1 |
| [@Shalini22-ui](https://github.com/Shalini22-ui) | 1 | 0 | 0 | 1 |
| [@unnati-078](https://github.com/unnati-078) | 1 | 0 | 0 | 1 |
| [@mehershiri](https://github.com/mehershiri) | 1 | 0 | 0 | 1 |
| [@Milu723](https://github.com/Milu723) | 1 | 0 | 0 | 1 |
| [@Soumyosish](https://github.com/Soumyosish) | 1 | 0 | 0 | 1 |
| [@deepanshu-prajapati01](https://github.com/deepanshu-prajapati01) | 1 | 0 | 0 | 1 |
| [@Bala327](https://github.com/Bala327) | 1 | 0 | 0 | 1 |
| [@Mehak-Parveen](https://github.com/Mehak-Parveen) | 1 | 0 | 0 | 1 |
| [@JeevithaR3](https://github.com/JeevithaR3) | 0 | 1 | 0 | 1 |
| [@DhawalShankar](https://github.com/DhawalShankar) | 0 | 1 | 0 | 1 |
| [@RAJVEER42](https://github.com/RAJVEER42) | 0 | 1 | 0 | 1 |
| [@SHUBBHAM-KUMARR](https://github.com/SHUBBHAM-KUMARR) | 1 | 0 | 0 | 1 |
| [@suedaysse](https://github.com/suedaysse) | 1 | 0 | 0 | 1 |
| [@Shubham-cyber-prog](https://github.com/Shubham-cyber-prog) | 0 | 1 | 0 | 0 |
| [@Disha19-09](https://github.com/Disha19-09) | 1 | 0 | 0 | 0 |
| [@JaganParida](https://github.com/JaganParida) | 1 | 0 | 0 | 0 |
| [@HemantSharma456](https://github.com/HemantSharma456) | 1 | 0 | 0 | 0 |
| [@Suhani1234-5](https://github.com/Suhani1234-5) | 0 | 1 | 0 | 0 |
| [@Adil642](https://github.com/Adil642) | 0 | 1 | 0 | 0 |
| [@rawatjidelhiwale](https://github.com/rawatjidelhiwale) | 1 | 0 | 0 | 0 |
| [@aditikrishsharma](https://github.com/aditikrishsharma) | 0 | 1 | 0 | 0 |
>>>>>>> 821dca7d

---

**Legend:**
- **Level 1/2/3**: Number of completed issues with respective level labels
- **PRs Merged**: Number of merged pull requests
- Contributors are sorted by total contributions (levels + PRs)

*This leaderboard is automatically updated by GitHub Actions.*<|MERGE_RESOLUTION|>--- conflicted
+++ resolved
@@ -6,9 +6,6 @@
 
 | Username | Level 1 | Level 2 | Level 3 | PRs Merged |
 |----------|---------|---------|---------|-------------|
-<<<<<<< HEAD
-| *No contributors yet* | - | - | - | - |
-=======
 | [@Peehu1308](https://github.com/Peehu1308) | 3 | 4 | 0 | 7 |
 | [@AlapatiSreeHarsha](https://github.com/AlapatiSreeHarsha) | 3 | 1 | 0 | 9 |
 | [@StephanosNikitis](https://github.com/StephanosNikitis) | 5 | 0 | 0 | 3 |
@@ -58,9 +55,7 @@
 | [@Adil642](https://github.com/Adil642) | 0 | 1 | 0 | 0 |
 | [@rawatjidelhiwale](https://github.com/rawatjidelhiwale) | 1 | 0 | 0 | 0 |
 | [@aditikrishsharma](https://github.com/aditikrishsharma) | 0 | 1 | 0 | 0 |
->>>>>>> 821dca7d
 
----
 
 **Legend:**
 - **Level 1/2/3**: Number of completed issues with respective level labels
