--- conflicted
+++ resolved
@@ -24,10 +24,6 @@
   color: var(--white);
   max-width: 600px;
   margin: 0 auto;
-}
-
-body {
-  margin: 0px;
 }
 
 /* Main Container */
@@ -508,127 +504,4 @@
     width: 100%;
     justify-content: center;
   }
-<<<<<<< HEAD
-} 
-
-
-/* ========== To-do List Page Styles ========== */
-
-/* Scroll to Top Button */
-#scrollToTopBtn {
-  position: fixed;
-  bottom: 30px;
-  height: 50px;
-  width: 50px;
-  display: flex;
-  align-items: center;
-  justify-content: center;
-  right: 30px;
-  background: #163d3b;
-  color: #fff;
-  border: none;
-  padding: 1rem;
-  border-radius: 50%;
-  font-size: 1rem;
-  cursor: pointer;
-  z-index: 10;
-  transition: background-color 0.3s ease;
-}
-
-#scrollToTopBtn:hover {
-  background: #14524c;
-}
-
-
-/* ========== Custom Footer Styles ========== */
-
-/* Main custom footer container */
-.custom-footer {
-  background-color: #0d0d0d;
-  color: #2e7d32;
-  padding: 40px 20px 10px;
-  font-family: "Segoe UI", sans-serif;
-  border-top: 2px solid #b2d8c5;
-  margin-top: 80px;
-}
-
-/* Flex container for footer sections */
-.footer-container {
-  display: flex;
-  flex-wrap: wrap;
-  justify-content: space-between;
-  gap: 30px;
-  max-width: 1200px;
-  margin: auto;
-}
-
-/* Each section in the footer */
-.footer-section {
-  flex: 1 1 200px;
-}
-
-/* Footer section headings */
-.footer-section h3,
-.footer-section h2 {
-  margin-bottom: 15px;
-  color: #2e7d32;
-}
-
-/* Footer description text */
-.footer-description {
-  font-size: 15px;
-  color: #ccc;
-  line-height: 1.6;
-}
-
-/* Footer links list */
-.footer-section ul {
-  list-style: none;
-  padding: 0;
-  margin: 0;
-}
-.footer-section ul li {
-  margin-bottom: 12px;
-}
-.footer-section ul li a {
-  text-decoration: none;
-  color: #2e7d32;
-  transition: color 0.2s;
-  font-size: 15px;
-}
-.footer-section ul li a:hover {
-  color: #1b5e20;
-}
-
-/* "Learn more" style link */
-.footer-learn-link {
-  display: inline-block;
-  margin-top: 10px;
-  color: #1b5e20;
-  font-weight: bold;
-  text-decoration: none;
-  border-bottom: 2px solid transparent;
-  transition: border-bottom 0.3s;
-}
-.footer-learn-link:hover {
-  border-bottom: 2px solid #1b5e20;
-}
-
-/* Footer bottom copyright/info */
-.footer-bottom {
-  text-align: center;
-  margin-top: 30px;
-  padding-top: 15px;
-  font-size: 14px;
-  color: #555;
-  border-top: 1px solid #cde9d9;
-}
-
-@media screen and (max-width: 768px) {
-  .footer-container {
-    flex-direction: column;
-    align-items: flex-start;
-  }
-=======
->>>>>>> 45af7f7b
 }