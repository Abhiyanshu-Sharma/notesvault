<<<<<<< HEAD
@import url('https://fonts.googleapis.com/css2?family=Plus+Jakarta+Sans:wght@400;500;700&display=swap');

/* CSS Variables for Upload Page Theme */
:root {
  --color-base: #f9faf4;
  --color-ink: #161A30;
  --color-primary: #113946;
  --color-primary-hover: #0d2f34;
  --color-accent: #B4CFB0;
  --color-white: #ffffff;
  --color-gray-300: #d1d5db;
  --color-gray-500: #6b7280;
  --color-gray-700: #374151;
  --color-red-500: #ef4444;
  --color-green-600: #16a34a;
  --color-indigo-500: #6366f1;
}

/* Base Styles */
* {
  margin: 0;
  padding: 0;
  box-sizing: border-box;
}

body {
  font-family: 'Plus Jakarta Sans', sans-serif;
  background-color: var(--color-base);
  color: var(--color-ink);
  line-height: 1.5;
}

/* Header Styles */
header {
  background-color: var(--color-white);
  box-shadow: 0 1px 3px 0 rgba(0, 0, 0, 0.1), 0 1px 2px 0 rgba(0, 0, 0, 0.06);
  padding: 0.75rem;
  display: flex;
  justify-content: space-between;
  align-items: center;
}

header h1 {
  font-size: 1.5rem;
  font-weight: 700;
  color: var(--color-ink);
}

nav {
  display: none;
  gap: 1.5rem;
  font-size: 0.875rem;
}

nav a {
  color: var(--color-ink);
  text-decoration: none;
}

nav a:hover {
  text-decoration: underline;
}

.signup-btn {
  padding: 0.25rem 1rem;
  background-color: var(--color-primary);
  color: var(--color-white);
  border-radius: 9999px;
  font-size: 0.875rem;
  border: none;
  cursor: pointer;
  transition: background-color 0.2s;
}

.signup-btn:hover {
  background-color: var(--color-primary-hover);
}

/* Main Content Styles */
main {
  max-width: 768px;
  margin: 3rem auto 0;
  padding: 1.5rem;
  background-color: var(--color-white);
  border-radius: 0.75rem;
  box-shadow: 0 1px 3px 0 rgba(0, 0, 0, 0.1), 0 1px 2px 0 rgba(0, 0, 0, 0.06);
}

main h2 {
  font-size: 1.5rem;
  font-weight: 700;
  margin-bottom: 1.5rem;
}

/* Form Styles */
.form-container {
  display: flex;
  flex-direction: column;
  gap: 1.25rem;
}

.form-group {
  display: flex;
  flex-direction: column;
=======
.upload-container {
  max-width: 600px;
  margin: 0 auto;
  margin-top: 190px;
  padding: 2rem;
  
  background: white;
  border-radius: 10px;
  transition: all 0.3s ease-in-out;
  border: 2px green solid;
>>>>>>> 54bee46a
}

.form-label {
  display: block;
  font-size: 0.875rem;
  font-weight: 500;
  margin-bottom: 0.25rem;
}

.required {
  color: var(--color-red-500);
}

.form-input,
.form-select {
  margin-top: 0.25rem;
  width: 100%;
  padding: 0.5rem 0.75rem;
  border: 1px solid var(--color-gray-300);
  border-radius: 0.5rem;
  font-size: 0.875rem;
  transition: border-color 0.2s, box-shadow 0.2s;
}

.form-input:focus,
.form-select:focus {
  outline: none;
  border-color: var(--color-indigo-500);
  box-shadow: 0 0 0 3px rgba(99, 102, 241, 0.1);
}

.form-input::placeholder {
  color: var(--color-gray-500);
}

.file-input {
  display: block;
  width: 100%;
  border: 1px solid var(--color-gray-300);
  border-radius: 0.375rem;
  box-shadow: 0 1px 2px 0 rgba(0, 0, 0, 0.05);
  font-size: 0.875rem;
  padding: 0.5rem;
}

.file-input:focus {
  outline: none;
  border-color: var(--color-indigo-500);
  box-shadow: 0 0 0 3px rgba(99, 102, 241, 0.1);
}

/* Submit Button */
.submit-btn {
  width: 100%;
  background-color: var(--color-primary);
  color: var(--color-white);
  padding: 0.5rem;
  border-radius: 9999px;
  border: none;
  cursor: pointer;
  transition: background-color 0.2s;
  font-weight: 500;
}

.submit-btn:hover {
  background-color: var(--color-primary-hover);
}

/* Message Styles */
.message {
  margin-top: 1rem;
  color: var(--color-green-600);
  font-weight: 500;
}

/* Footer */
footer {
  text-align: center;
  font-size: 0.875rem;
  margin-top: 2.5rem;
  color: var(--color-gray-500);
}

/* Responsive Design */
@media (min-width: 768px) {
  nav {
    display: flex;
  }
  
  main {
    padding: 2rem;
  }
}

@media (max-width: 640px) {
  header {
    padding: 1rem;
  }
  
  header h1 {
    font-size: 1.25rem;
  }
  
  .signup-btn {
    padding: 0.25rem 0.75rem;
    font-size: 0.75rem;
  }
  
  main {
    margin: 1.5rem auto 0;
    margin-left: 1rem;
    margin-right: 1rem;
    padding: 1rem;
  }
  
  main h2 {
    font-size: 1.25rem;
  }
}<|MERGE_RESOLUTION|>--- conflicted
+++ resolved
@@ -1,4 +1,3 @@
-<<<<<<< HEAD
 @import url('https://fonts.googleapis.com/css2?family=Plus+Jakarta+Sans:wght@400;500;700&display=swap');
 
 /* CSS Variables for Upload Page Theme */
@@ -98,12 +97,6 @@
   display: flex;
   flex-direction: column;
   gap: 1.25rem;
-}
-
-.form-group {
-  display: flex;
-  flex-direction: column;
-=======
 .upload-container {
   max-width: 600px;
   margin: 0 auto;
@@ -114,7 +107,11 @@
   border-radius: 10px;
   transition: all 0.3s ease-in-out;
   border: 2px green solid;
->>>>>>> 54bee46a
+}
+
+.form-group {
+  display: flex;
+  flex-direction: column;
 }
 
 .form-label {
