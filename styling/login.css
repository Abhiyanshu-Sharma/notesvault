<<<<<<< HEAD
:root {
    --notes-orange: #f7b562;
    --notes-orange-dark: #e09e45;
    --notes-green-light: #d4edda;
    --notes-bg-light: #f8f8f8;
    --gray-100: #f3f4f6;
    --gray-300: #d1d5db;
    --gray-600: #4b5563;
    --gray-700: #374151;
    --gray-900: #111827;
    --white: #ffffff;
    --red-error: #f44336;
    --green-success: #4caf50;
}

body {
    font-family: 'Inter', sans-serif;
    background-color: var(--notes-bg-light);
    min-height: 100vh;
    display: flex;
    flex-direction: column;
    align-items: center;
    margin: 0;
=======
/* Login (CSS) */

.login-page {
  background: linear-gradient(
    135deg,
    var(--primary-100) 0%,
    var(--bg-primary) 100%
  );
  min-height: 100vh;
  display: flex;
  flex-direction: column;
  align-items: center;
  justify-content: center;
  padding: 2rem;
  position: relative;
  transition: background 0.5s ease;
>>>>>>> 45af7f7b
}

/* Back Button */
.floating-back-btn {
  position: fixed;
  top: 2rem;
  left: 2rem;
  display: flex;
  align-items: center;
  gap: 0.75rem;
  background: var(--glass-bg);
  backdrop-filter: blur(10px);
  -webkit-backdrop-filter: blur(10px);
  border: 1px solid var(--glass-border);
  border-radius: 50px;
  padding: 0.75rem 1.5rem;
  color: var(--text-primary);
  text-decoration: none;
  font-weight: 500;
  box-shadow: var(--glass-shadow);
  transition: var(--transition-base);
  z-index: 100;
  font-size: 0.95rem;
}

.floating-back-btn:hover {
  background: var(--primary-100);
  transform: translateX(-5px);
  box-shadow: 0 6px 20px rgba(0, 0, 0, 0.15);
}

<<<<<<< HEAD
/* Home Button */
.home-button-container {
    width: 100%;
    max-width: 28rem;
    margin-bottom: 1.5rem;
    padding: 0 1rem;
    text-align: left;
    margin-top: 75px;
=======
.floating-back-btn i {
  transition: transform 0.3s ease;
  font-size: 0.9rem;
>>>>>>> 45af7f7b
}

.floating-back-btn:hover i {
  transform: translateX(-3px);
}

/* Login Card */
.login-card {
  background: var(--glass-bg);
  backdrop-filter: blur(16px);
  -webkit-backdrop-filter: blur(16px);
  border-radius: 16px;
  padding: 2rem 2rem;
  width: 100%;
  max-width: 440px;
  border: 1px solid var(--glass-border);
  box-shadow: var(--glass-shadow);
  transition: var(--transition-base);
  margin: 1.5rem 0;
}

.login-header {
  text-align: center;
  margin-bottom: 2.5rem;
}

.logo-preview {
  width: 70px;
  height: 70px;
  margin: 0 auto 1.75rem;
  display: flex;
  align-items: center;
  justify-content: center;
  background: var(--primary-100);
  border-radius: 50%;
  color: var(--primary-500);
  font-size: 1.75rem;
  box-shadow: 0 4px 12px rgba(0, 0, 0, 0.1);
  transition: var(--transition-base);
}

.login-header h2 {
  font-size: 1.85rem;
  color: var(--text-primary);
  margin-bottom: 0.75rem;
  font-weight: 700;
  line-height: 1.3;
}

.login-header p {
  color: var(--text-secondary);
  font-size: 1rem;
  line-height: 1.5;
  max-width: 320px;
  margin: 0 auto;
}

/* Form Layout */
.login-form {
  display: flex;
  flex-direction: column;
  gap: 1.75rem;
}

.form-group {
  margin-bottom: 1.25rem;
}

/* Input Fields */
.floating-input {
  position: relative;
  margin-bottom: 0rem;
}

.floating-input input {
  width: 100%;
  padding: 1.25rem 1rem 0.75rem;
  border: none;
  border-radius: 8px;
  background: var(--bg-secondary);
  color: var(--text-primary);
  font-size: 1rem;
  transition: var(--transition-base);
  box-shadow: none;
  line-height: 1.5;
}

.floating-input label {
  position: absolute;
  top: 1.25rem;
  left: 1rem;
  color: var(--text-secondary);
  pointer-events: none;
  transition: var(--transition-base);
  font-size: 1rem;
  line-height: 1.5;
}

.floating-input .input-border {
  position: absolute;
  bottom: 0;
  left: 0;
  width: 0;
  height: 2px;
  background: var(--primary-500);
  transition: width 0.3s ease;
}

.floating-input.focused label,
.floating-input input:not(:placeholder-shown) + label {
  top: 0.5rem;
  font-size: 0.8rem;
  color: var(--primary-500);
}

.floating-input.focused .input-border,
.floating-input input:not(:placeholder-shown) ~ .input-border {
  width: 100%;
}

.floating-input.focused input {
  padding-top: 1.5rem;
  background: var(--bg-secondary);
}

/* Password Toggle */
.password-toggle {
  position: absolute;
  right: 1rem;
  top: 50%;
  transform: translateY(-50%);
  background: transparent;
  border: none;
  color: var(--text-secondary);
  cursor: pointer;
  padding: 0.5rem;
  transition: var(--transition-base);
  font-size: 1.1rem;
}

.password-toggle:hover {
  color: var(--primary-500);
  transform: translateY(-50%) scale(1.1);
}

/* Form Options */
.form-options {
  display: flex;
  justify-content: space-between;
  align-items: center;
  margin: 0rem 0 0.5rem;
}

/* Checkbox */
.remember-me {
  display: flex;
  align-items: center;
  cursor: pointer;
  user-select: none;
  font-size: 0.95rem;
  gap: 0.75rem;
}

.remember-me input {
  position: absolute;
  opacity: 0;
  cursor: pointer;
  height: 0;
  width: 0;
}

.checkmark {
  height: 20px;
  width: 20px;
  background: var(--bg-secondary);
  border: 1px solid var(--border-color);
  border-radius: 5px;
  transition: var(--transition-base);
  display: flex;
  align-items: center;
  justify-content: center;
  flex-shrink: 0;
}

.remember-me:hover input ~ .checkmark {
  border-color: var(--primary-500);
}

.remember-me input:checked ~ .checkmark {
  background: var(--primary-500);
  border-color: var(--primary-500);
}

.checkmark:after {
  content: '';
  display: none;
  width: 5px;
  height: 10px;
  border: solid white;
  border-width: 0 2px 2px 0;
  transform: rotate(45deg);
  margin-top: -1px;
}

.remember-me input:checked ~ .checkmark:after {
  display: block;
}

.forgot-password {
  color: var(--primary-500);
  text-decoration: none;
  font-size: 0.95rem;
  transition: var(--transition-base);
}

.forgot-password:hover {
  color: var(--primary-600);
  text-decoration: underline;
}

/* Primary Button */
.btn-primary {
  position: relative;
  overflow: hidden;
  background: var(--primary-500);
  color: white;
  padding: 1.15rem;
  border-radius: 8px;
  font-weight: 600;
  font-size: 1.05rem;
  border: none;
  cursor: pointer;
  transition: var(--transition-base);
  display: flex;
  align-items: center;
  justify-content: center;
  gap: 0.75rem;
  box-shadow: 0 4px 8px rgba(0, 0, 0, 0.1);
  width: 100%;
}

.btn-primary:hover {
  background: var(--primary-600);
  transform: translateY(-3px);
  box-shadow: 0 8px 16px rgba(0, 0, 0, 0.15);
}

.btn-primary:active {
  transform: translateY(-1px);
}

.btn-primary .btn-icon {
  transition: transform 0.3s ease;
  font-size: 0.9rem;
}

.btn-primary:hover .btn-icon {
  transform: translateX(4px);
}

.btn-primary::after {
  content: '';
  position: absolute;
  top: 0;
  left: -100%;
  width: 100%;
  height: 100%;
  background: linear-gradient(
    90deg,
    transparent,
    rgba(255, 255, 255, 0.2),
    transparent
  );
  transition: left 0.8s ease;
}

.btn-primary:hover::after {
  left: 100%;
}

/* Message Box */
.message-box {
  position: fixed;
  top: -100px;
  left: 50%;
  transform: translateX(-50%);
  padding: 1rem 1.75rem;
  border-radius: 8px;
  color: white;
  font-weight: 500;
  opacity: 0;
  visibility: hidden;
  transition: all 0.4s cubic-bezier(0.68, -0.55, 0.265, 1.55);
  z-index: 1000;
  display: flex;
  align-items: center;
  gap: 0.75rem;
  font-size: 0.95rem;
  max-width: 90%;
  text-align: center;
}

.message-box.show {
  opacity: 1;
  visibility: visible;
  top: 2rem;
}

.message-box.success {
  background: var(--success);
}

.message-box.error {
  background: var(--error);
}

.message-box::before {
  font-family: 'Font Awesome 6 Free';
  font-weight: 900;
  font-size: 1.1rem;
}

.message-box.success::before {
  content: '\f058';
}

.message-box.error::before {
  content: '\f06a';
}

/* Signup Link */
.signup-link {
  text-align: center;
  margin-top: 2rem;
  font-size: 0.95rem;
  color: var(--text-secondary);
  line-height: 1.5;
}

.signup-link a {
  color: var(--primary-500);
  text-decoration: none;
  font-weight: 500;
  transition: var(--transition-base);
  position: relative;
}

.signup-link a:hover {
  color: var(--primary-600);
}

.signup-link a::after {
  content: '';
  position: absolute;
  width: 100%;
  height: 1px;
  bottom: -2px;
  left: 0;
  background: var(--primary-500);
  transform: scaleX(0);
  transform-origin: right;
  transition: transform 0.3s ease;
}

.signup-link a:hover::after {
  transform: scaleX(1);
  transform-origin: left;
}

/* Responsive Design */
@media (max-width: 480px) {
  .login-page {
    padding: 1.5rem;
  }

  .login-card {
    padding: 2.5rem 1.75rem;
    margin: 1rem 0;
  }

  .floating-back-btn {
    top: 1.25rem;
    left: 1.25rem;
    padding: 0.75rem;
  }

  .floating-back-btn span {
    display: none;
  }

  .login-header h2 {
    font-size: 1.65rem;
  }

  .logo-preview {
    width: 60px;
    height: 60px;
    font-size: 1.5rem;
  }

  .btn-primary {
    padding: 1.1rem;
  }
}<|MERGE_RESOLUTION|>--- conflicted
+++ resolved
@@ -1,28 +1,3 @@
-<<<<<<< HEAD
-:root {
-    --notes-orange: #f7b562;
-    --notes-orange-dark: #e09e45;
-    --notes-green-light: #d4edda;
-    --notes-bg-light: #f8f8f8;
-    --gray-100: #f3f4f6;
-    --gray-300: #d1d5db;
-    --gray-600: #4b5563;
-    --gray-700: #374151;
-    --gray-900: #111827;
-    --white: #ffffff;
-    --red-error: #f44336;
-    --green-success: #4caf50;
-}
-
-body {
-    font-family: 'Inter', sans-serif;
-    background-color: var(--notes-bg-light);
-    min-height: 100vh;
-    display: flex;
-    flex-direction: column;
-    align-items: center;
-    margin: 0;
-=======
 /* Login (CSS) */
 
 .login-page {
@@ -39,7 +14,6 @@
   padding: 2rem;
   position: relative;
   transition: background 0.5s ease;
->>>>>>> 45af7f7b
 }
 
 /* Back Button */
@@ -71,20 +45,9 @@
   box-shadow: 0 6px 20px rgba(0, 0, 0, 0.15);
 }
 
-<<<<<<< HEAD
-/* Home Button */
-.home-button-container {
-    width: 100%;
-    max-width: 28rem;
-    margin-bottom: 1.5rem;
-    padding: 0 1rem;
-    text-align: left;
-    margin-top: 75px;
-=======
 .floating-back-btn i {
   transition: transform 0.3s ease;
   font-size: 0.9rem;
->>>>>>> 45af7f7b
 }
 
 .floating-back-btn:hover i {
