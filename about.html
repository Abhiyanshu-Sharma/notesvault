--- conflicted
+++ resolved
@@ -14,7 +14,7 @@
 </head>
 <body>
 
-<<<<<<< HEAD
+
   <header class="hero-section">
     <h1>About NotesVault</h1>
   </header>
@@ -24,7 +24,7 @@
       Welcome to NotesVault — Your Smart Academic Companion.
       In a world of scattered notes, last-minute panic, and unreliable study resources, NotesVault brings you a central, reliable, and organized academic platform built by students, for students. Whether you're looking for quick revision notes, full semester content, or previous year questions — we’ve got it all in one place.
       Our goal is to reduce the time you spend searching and increase the time you spend learning. With a clean interface, subject-wise categorization, and community-curated material, we empower students to share, learn, and grow together.
-=======
+
   <!-- Header -->
   <header>
     <div id="header">
@@ -83,7 +83,7 @@
       Our goal is to reduce the time you spend searching and increase the time you spend learning. With a clean interface, subject-wise categorization, and community-curated material, we empower students to share, learn, and grow together.
     </p>
     <p>
->>>>>>> db4ce9f7
+
       Join the movement to make learning more accessible and efficient for everyone.
     </p>
   </section>
@@ -137,10 +137,9 @@
     </a>
   </section>
 
-<<<<<<< HEAD
   <footer class="footer">
     © 2025 NotesVault. All rights reserved.
-=======
+
   <!-- Footer -->
   <footer class="modern-footer">
     <div class="footer-container">
@@ -217,7 +216,7 @@
         </div>
       </div>
     </div>
->>>>>>> db4ce9f7
+
   </footer>
 
   <script src="script.js" defer></script>
