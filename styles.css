<<<<<<< HEAD
  @import url("https://fonts.googleapis.com/css2?family=Open+Sans:wght@600&family=Poppins:ital,wght@0,100;0,200;0,300;0,400;0,500;0,600;0,700;0,800;0,900;1,100;1,200;1,300;1,400;1,500;1,600;1,700;1,800;1,900");

  body {
    background-color: #f4f7f2;
    margin: 0;
    padding: 0;
  }

  .theme-toggle {
    display: flex;
    align-items: center;
    justify-content: center;
    width: 40px;
    height: 40px;
    background: rgba(22, 61, 59, 0.1);
    border: 1px solid rgba(22, 61, 59, 0.2);
    border-radius: 50%;
    cursor: pointer;
    transition: all 0.3s ease;
    margin-right: 15px;
    position: relative;
    overflow: hidden;
  }

  .theme-toggle:hover {
    background: rgba(22, 61, 59, 0.2);
    border-color: rgba(22, 61, 59, 0.3);
    transform: scale(1.05);
  }

  .theme-toggle .sun-icon,
  .theme-toggle .moon-icon {
    position: absolute;
    top: 50%;
    left: 50%;
    transform: translate(-50%, -50%);
    transition: all 0.3s ease;
    color: #163d3b;
  }

  .theme-toggle .sun-icon {
    opacity: 1;
    visibility: visible;
  }

  .theme-toggle .moon-icon {
    opacity: 0;
    visibility: hidden;
  }

  /* Dark mode theme toggle button styles */
  [data-theme="dark"] .theme-toggle {
    background: rgba(223, 248, 248, 0.1);
    border-color: rgba(223, 248, 248, 0.2);
  }

  [data-theme="dark"] .theme-toggle:hover {
    background: rgba(223, 248, 248, 0.2);
    border-color: rgba(223, 248, 248, 0.3);
  }

  [data-theme="dark"] .theme-toggle .sun-icon,
  [data-theme="dark"] .theme-toggle .moon-icon {
    color: #dff8f8;
  }

  [data-theme="dark"] .theme-toggle .sun-icon {
    opacity: 0;
    visibility: hidden;
  }

  [data-theme="dark"] .theme-toggle .moon-icon {
    opacity: 1;
    visibility: visible;
  }

  /* Integrated code from paste-2.txt (lines 90 to 154) */

  /* Example integrated styles (replace with actual content from paste-2.txt) */
  .example-class {
    color: #333;
    font-size: 16px;
    margin: 10px;
  }

  .another-example {
    display: flex;
    justify-content: center;
    align-items: center;
    padding: 20px;
  }

  /* Navigation Menu Styles with updated order for theme toggle */
  /* General reset if needed */
  * {
    margin: 0;
    padding: 0;
    box-sizing: border-box;
  }

  /* Ensure parent scroll works */
  html,
  body {
    height: 100%;
    overflow-x: hidden;
    font-family: "Poppins", sans-serif;
  }

  /* Sticky header */
=======
@import url("https://fonts.googleapis.com/css2?family=Open+Sans:wght@600&family=Poppins:ital,wght@0,100;0,200;0,300;0,400;0,500;0,600;0,700;0,800;0,900;1,100;1,200;1,300;1,400;1,500;1,600;1,700;1,800;1,900");

body {
  background-color: #f4f7f2;
  margin: 0;
  padding:0;
}

.theme-toggle {
  display: flex;
  align-items: center;
  justify-content: center;
  width: 40px;
  height: 40px;
  background: rgba(22, 61, 59, 0.1);
  border: 1px solid rgba(22, 61, 59, 0.2);
  border-radius: 50%;
  cursor: pointer;
  transition: all 0.3s ease;
  margin-right: 15px;
  position: relative;
  overflow: hidden;
}

.theme-toggle:hover {
  background: rgba(22, 61, 59, 0.2);
  border-color: rgba(22, 61, 59, 0.3);
  transform: scale(1.05);
}

.theme-toggle .sun-icon,
.theme-toggle .moon-icon {
  position: absolute;
  top: 50%;
  left: 50%;
  transform: translate(-50%, -50%);
  transition: all 0.3s ease;
  color: #163d3b;
}

.theme-toggle .sun-icon {
  opacity: 1;
  visibility: visible;
}

.theme-toggle .moon-icon {
  opacity: 0;
  visibility: hidden;
}

/* Dark mode theme toggle button styles */
[data-theme="dark"] .theme-toggle {
  background: rgba(223, 248, 248, 0.1);
  border-color: rgba(223, 248, 248, 0.2);
}

[data-theme="dark"] .theme-toggle:hover {
  background: rgba(223, 248, 248, 0.2);
  border-color: rgba(223, 248, 248, 0.3);
}

[data-theme="dark"] .theme-toggle .sun-icon,
[data-theme="dark"] .theme-toggle .moon-icon {
  color: #dff8f8;
}

[data-theme="dark"] .theme-toggle .sun-icon {
  opacity: 0;
  visibility: hidden;
}

[data-theme="dark"] .theme-toggle .moon-icon {
  opacity: 1;
  visibility: visible;
}

/* Integrated code from paste-2.txt (lines 90 to 154) */

/* Example integrated styles (replace with actual content from paste-2.txt) */
.example-class {
  color: #333;
  font-size: 16px;
  margin: 10px;
}

.another-example {
  display: flex;
  justify-content: center;
  align-items: center;
  padding: 20px;
}
/* Navigation Menu Styles with updated order for theme toggle */
/* General reset if needed */
* {
  margin: 0;
  padding: 0;
  box-sizing: border-box;
}

/* Ensure parent scroll works */
html,
body {
  height: 100%;
  overflow-x: hidden;
  font-family: "Poppins", sans-serif;
}

/* Sticky header */
#header {
  position: fixed;
  top: 0;
  left: 0;
  width: 100vw;
  z-index: 1000;
  display: flex;
  flex-direction: row;
  justify-content: space-between;
  align-items: center;
  padding: 15px 0;
  backdrop-filter: blur(12px);
  -webkit-backdrop-filter: blur(12px);
  box-shadow: none !important;
  border-bottom: none !important;
  margin: 0;
}

/* Flex box for left/right header items */
#header div {
  display: flex;
}

/* Ensures text/icons inside header are centered vertically */
#header div p {
  display: flex;
  align-items: center;
}

/* Left section spacing */
#header #header-title-box {
  margin-left: 5vw;
}

#header-title-box {
  display: flex;
  align-items: center;
}

/* Title style */
#header #header-title-box #header-title {
  font-weight: 500;
  font-style: normal;
  font-size: calc(12px+1vw);
}

/* Hamburger lines */
.hamburger-line {
  width: 25px;
  height: 3px;
  background-color: #333;
  margin: 4px 0;
  border-radius: 2px;
}

/* Hamburger button */
.hamburger-menu {
  background: none;
  border: none;
  cursor: pointer;
  padding: 10px;
  display: flex;
  flex-direction: column;
  z-index: 1000;
}

/* Wrapper to group button and sidebar */
.hamburger-wrapper {
  position: relative;
  display: inline-block;
  padding-left: 20px;
}

/* Sidebar - hidden by default */
.hover-sidebar {
  position: absolute;
  top: 0;
  left: -250px; /* Hidden left */
  width: 180px;
  height: 100vh;
  background: white;
  box-shadow: 2px 0 10px rgba(0,0,0,0.1);
  transition: left 0.3s ease;
  border-radius: 20px;
  /* border: 2px black; */
}

.hover-sidebar a{
  text-decoration: none;
  color: black;
  margin: 20px;
  display: flex;
  flex-direction: column;
  gap: 50px;

}
.hover-sidebar a:hover{
  color: green;
  text-decoration: underline;
}

/* On hover, slide the sidebar in */
.hamburger-wrapper:hover .hover-sidebar {
  left: 50px; /* Adjust to position beside hamburger */
}

/* Navigation Menu Styles */
#header #header-navigation {
  width: 40vw;
  justify-content: space-between;
}

#header #header-navigation p {
  font-family: "Poppins", sans-serif;
  font-weight: 300;
  font-style: normal;
  font-size: calc(9px + 0.4vw);
  transition: font-weight 0.1s, text-decoration 0.1s;
  cursor: pointer;
}

.nav-menu a {
  text-decoration: none;
  color: #000000;
  font-style: normal;
  font-family: "Poppins", sans-serif;
}
.nav-menu a:hover {
  text-decoration: underline;
  color: green;
}
#header #header-navigation p:hover {
  font-weight: 400;
  text-decoration: underline;
}

#header #header-signup-box {
  margin-right: 5vw;
  cursor: pointer;
  display: flex;
  align-items: center;
  gap: 4px;
}

#header #header-signup-box p {
  display: inline-flex;
  font-family: "Poppins", sans-serif;
  font-weight: 300;
  font-style: normal;
  font-size: calc(9px + 0.4vw);
  background-color: #163d3b;
  padding: 8px 30px;
  color: #dff8f8;
  border-radius: 30px;
  vertical-align: middle;
  align-items: center;
  max-height: 50px;
}
/* flex box solved */
#main {
  display: flex;
  /* flex-direction: row; */
  margin: 5vw;
  padding-block: 30px;
  justify-content: center;
  align-items: center;
}

#main .welcome {
  font-weight: 600;
  font-size: calc(7px + 0.4vw);
  background-color: #f8e1ca;
  color: #eda950;
  width: fit-content;
  padding: 0px 15px;
  border-radius: 15px;
}

.main-text {
  font-family: "Poppins", sans-serif;
  font-weight: 200;
  font-style: italic; /* OR normal — choose one */
  font-size: calc(9px + 0.4vw);
}

.main-heading {
  font-family: "Open Sans", sans-serif;
  font-optical-sizing: auto;
  font-weight: 600;
  font-style: normal;
  font-optical-sizing: auto;
  font-variation-settings: "wdth" 100;
  font-size: calc(20px + 1.5vw);
  line-height: 1.6;
}

.main-text {
  margin: 10px 0px;
  /* padding: 20px; */
  /* background-color: red; */
}

.main-left-links {
  padding: 20px;
  display: flex;
  flex-direction: row;
}

.main-left-links .links-text {
  display: inline-flex;
  margin-right: 1vw;
  padding: 0px 30px;
  font-family: "Poppins", sans-serif;
  font-weight: 300;
  font-style: normal;
  font-size: calc(9px + 0.4vw);
  min-height: calc(50px - 0.4vw);
  align-items: center;
  border-radius: 30px;
  cursor: pointer;
}

.main-left-links .features-box {
  background-color: #f7b86e;
  color: #544c1e;
}

.main-left-links .try-box {
  border: solid 1px;
}

.main-right {
  display: flex;
  flex-direction: column;
  width: 50vw;
  align-items: center;
}

.main-right-box {
  background-color: #dae6d7;
  width: 30vw;
  border-radius: 15px;
}

.main-right-upper-box {
  margin: 20px;
  padding: 20px;
  background-color: #f5f9f3;
  border-radius: 15px;
}

.main-right-upper-box .right-text-div {
  padding: 15px;
}

.main-right-upper-box .right-text {
  display: inline-flex;
  font-family: "Poppins", sans-serif;
  font-weight: 500;
  font-style: normal;
  font-size: calc(12px + 0.4vw);
}

.main-right-upper-box .main-right-upper-box-progress {
  display: flex;
  flex-direction: row;
  justify-content: space-between;
}

.main-right-upper-box .main-right-upper-box-progress .small {
  font-weight: 300;
  padding: 15px;
}

.main-right-search {
  display: inline-flex;
  flex-direction: row;
  position: relative;
  z-index: 0;
  justify-content: center;
}

.main-right-search .search-icon {
  position: absolute;
  z-index: 1;
  opacity: 0.8;
  width: 16px;
  margin: 20px 20px;
}

.search-form-input-container{
  display: flex;
  align-items: center;
}

.main-right-search .main-right-search-form-input {
  display: inline-flex;
  font-family: "Poppins", sans-serif;
  font-weight: 500;
  font-style: normal;
  background-color: #dfe9d7;
  border: none;
  border-radius: 10px;
  padding: 10px 30px;
  width: calc(30vw - 130px);
  margin: 10px 15px;
}

.search-parameters-div {
  display: flex;
  align-items: center;
  justify-content: center;
  margin: 4px 0px;
}
.sidebar {
  position: fixed;
  top: 0;
  left: -250px;
  width: 250px;
  height: 100%;
  background-color: white;
  transition: left 0.3s ease;
  z-index: 1000;
}

.sidebar.active {
  left: 0;
}




.search-parameters-div .search-parameters-select {
  display: flex;
  border: none;
  background-color: rgba(165, 201, 160, 0.5607843137);
  color: #000000;
  padding: 10px;
  border-radius: 20px;
  box-shadow: 0 2px 5px rgba(0, 0, 0, 0.1);
  transition: background-color 0.2s ease;
  cursor: pointer;
}

.search-parameters-div .search-parameters-select:focus {
  outline: none;
  background-color: rgba(165, 201, 160, 0.8156862745);
}

.search-parameters-div .search-parameters-option {
  border: none;
  border-radius: 30px;
  padding: 10px;
  background-color: rgba(165, 201, 160, 0.8156862745);
  color: #2E2E2E;
}


.About {
  font-family: "Poppins", sans-serif;
  display: flex;
  flex-wrap: wrap; 
  justify-content: center;
  gap: 2rem; 
 
  margin: 5vw;
  max-width: 1200px; 
  margin-left: auto;
  margin-right: auto;
}

.About-left-box {
  flex: 1 1 300px; 
  min-width: 280px;
}

.About-left-heading {
  font-weight: 500;
  font-size: 50px;
  align-items: center;
  letter-spacing: 0.1px;
}

.About-left-text {
  font-weight: 200;
  font-size: calc(15px + 0.4vw);
}

.About-left-link {
  font-weight: 500;
  font-size: calc(12px + 0.4vw);
  color: #6b6eb9;
  cursor: pointer;
}

.About-right {
  display: flex;
  flex-wrap: wrap;
  justify-content: center;
  gap: 1.5rem;
  flex: 2 1 500px;
}

.footer-right .footer-right-box {
  text-decoration: none;
  color: black;
  display: block;
  width: 16vw;
  margin: 0px 2vw;
  cursor: pointer;
  border-radius: 20px;
  cursor: pointer;
  transition: background-color 0.3s ease, transform 0.3s ease;
}

.About-right-box:hover {
  transform: scale(1.03);
  box-shadow: 0 4px 12px rgba(0, 0, 0, 0.1);
}

.About-right-heading {
  font-weight: 500px;
  font-size: calc(14px + 0.4vw);
  letter-spacing: 0.1px;
}

.About-right-text {
  font-weight: 300;
  font-style: italic; /* CORRECTED: Kept the italic style and removed the conflicting one */
  font-size: calc(9px + 0.4vw);
}


/* RESPONSIVE BREAKPOINTS */

/* Tablet styles (768px and down) */
@media screen and (max-width: 768px) {
>>>>>>> 95bf1a2e
  #header {
    position: fixed;
    top: 0;
    left: 0;
    width: 100vw;
    z-index: 1000;
    display: flex;
    flex-direction: row;
    justify-content: space-between;
    align-items: center;
    padding: 15px 0;
    backdrop-filter: blur(12px);
    -webkit-backdrop-filter: blur(12px);
    box-shadow: none !important;
    border-bottom: none !important;
    margin: 0;
  }

  /* Flex box for left/right header items */
  #header div {
    display: flex;
  }

  /* Ensures text/icons inside header are centered vertically */
  #header div p {
    display: flex;
    align-items: center;
  }

  /* Left section spacing */
  #header #header-title-box {
    margin-left: 5vw;
  }

  #header-title-box {
    display: flex;
    align-items: center;
  }

  /* Title style */
  #header #header-title-box #header-title {
    font-weight: 500;
    font-style: normal;
    font-size: calc(12px+1vw);
  }

  /* Hamburger Menu Styles */
  .hamburger-menu {
    display: none;
    flex-direction: column;
    justify-content: space-around;
    width: 30px;
    height: 25px;
    background: transparent;
    border: none;
    cursor: pointer;
    padding: 0;
    z-index: 1001;
  }

  .hamburger-line {
    width: 100%;
    height: 3px;
    background-color: #163d3b;
    border-radius: 2px;
    transition: all 0.3s ease;
  }

  .hamburger-menu.active .hamburger-line:nth-child(1) {
    transform: rotate(45deg) translate(6px, 6px);
  }

  .hamburger-menu.active .hamburger-line:nth-child(2) {
    opacity: 0;
  }

  .hamburger-menu.active .hamburger-line:nth-child(3) {
    transform: rotate(-45deg) translate(6px, -6px);
  }

  /* Navigation Menu Styles */
  #header #header-navigation {
    width: 40vw;
    justify-content: space-between;
  }

  #header #header-navigation p {
    font-family: "Poppins", sans-serif;
    font-weight: 300;
    font-style: normal;
    font-size: calc(9px + 0.4vw);
    transition: font-weight 0.1s, text-decoration 0.1s;
    cursor: pointer;
  }

  .nav-menu {
    display: flex;

    gap: 20px;
  }

  .nav-menu a {
    text-decoration: none;
    overflow: hidden;
    position: relative;
    display: inline-block;
    color: #000000;
    font-weight: 700;
    font-style: normal;
    font-family: "Poppins", sans-serif;
  }

  .nav-menu a::before,
  .nav-menu a::after {
    content: "";
    position: absolute;
    left: 0;
    width: 100%;
  }

  .nav-menu a::before {
    background-color: #347034;
    height: 2px;
    bottom: 0;
    transform: scaleX(0);
    transform-origin: 100% 50%;
    transition: transform 0.3s cubic-bezier(0.76, 0, 0.24, 1);
  }

  .nav-menu a::after {
    content: attr(data-replace);
    height: 100%;
    top: 0;
    transform: translate3d(200%, 0, 0);
    transform-origin: 100% 50%;
    transition: transform 0.3s cubic-bezier(0.76, 0, 0.24, 1);
    color: #017c01;
    position: absolute;
  }

  .nav-menu a span {
    display: inline-block;
    transition: transform 0.3s cubic-bezier(0.76, 0, 0.24, 1);
    /* background-color: #F4F7F2; */
  }

  .nav-menu a:hover span {
    transform: translate3d(-200%, 0, 0);
  }

  .nav-menu a:hover::before {
    transform-origin: 0% 50%;
    transform: scaleX(1);
  }

  .nav-menu a:hover::after {
    transform: translate3d(0, 0, 0);
  }

  /* ------------------------------------------------ */
  #header #header-navigation p:hover {
    font-weight: 400;
    text-decoration: underline;
  }

  #header #header-signup-box {
    margin-right: 5vw;
    cursor: pointer;
    display: flex;
    align-items: center;
    gap: 4px;
  }

  #header #header-signup-box p {
    display: inline-flex;
    font-family: "Poppins", sans-serif;
    font-weight: 300;
    font-style: normal;
    font-size: calc(9px + 0.4vw);
    background-color: #163d3b;
    padding: 8px 30px;
    color: #dff8f8;
    border-radius: 30px;
    vertical-align: middle;
    align-items: center;
    max-height: 50px;
  }

  /* flex box solved */
  #main {
    display: flex;
    /* flex-direction: row; */
    margin: 5vw;
    padding-block: 30px;
    justify-content: center;
    align-items: center;
  }

  #main .welcome {
    font-weight: 600;
    font-size: calc(7px + 0.4vw);
    background-color: #f8e1ca;
    color: #eda950;
    width: fit-content;
    padding: 0px 15px;
    border-radius: 15px;
  }

  .main-text {
    font-family: "Poppins", sans-serif;
    font-weight: 200;
    font-style: italic;
    /* OR normal — choose one */
    font-size: calc(9px + 0.4vw);
  }

  .main-heading {
    font-family: "Open Sans", sans-serif;
    font-optical-sizing: auto;
    font-weight: 600;
    font-style: normal;
    font-optical-sizing: auto;
    font-variation-settings: "wdth" 100;
    font-size: calc(20px + 1.5vw);
    line-height: 1.6;
  }

  .main-text {
    margin: 10px 0px;
    /* padding: 20px; */
    /* background-color: red; */
  }

  .main-left-links {
    padding: 20px;
    display: flex;
    flex-direction: row;
  }

  .main-left-links .links-text {
    display: inline-flex;
    margin-right: 1vw;
    padding: 0px 30px;
    font-family: "Poppins", sans-serif;
    font-weight: 300;
    font-style: normal;
    font-size: calc(9px + 0.4vw);
    min-height: calc(50px - 0.4vw);
    align-items: center;
    border-radius: 30px;
    cursor: pointer;
  }

  .main-left-links .features-box {
    background-color: #f7b86e;
    color: #544c1e;
  }

  .main-left-links .try-box {
    border: solid 1px;
  }

  .main-right {
    display: flex;
    flex-direction: column;
    width: 50vw;
    align-items: center;
  }

  .main-right-box {
    background-color: #dae6d7;
    width: 30vw;
    border-radius: 15px;
  }

  .main-right-upper-box {
    margin: 20px;
    padding: 20px;
    background-color: #f5f9f3;
    border-radius: 15px;
  }

  .main-right-upper-box .right-text-div {
    padding: 15px;
  }

  .main-right-upper-box .right-text {
    display: inline-flex;
    font-family: "Poppins", sans-serif;
    font-weight: 500;
    font-style: normal;
    font-size: calc(12px + 0.4vw);
  }

  .main-right-upper-box .main-right-upper-box-progress {
    display: flex;
    flex-direction: row;
    justify-content: space-between;
  }

  .main-right-upper-box .main-right-upper-box-progress .small {
    font-weight: 300;
    padding: 15px;
  }

  .main-right-search {
    display: inline-flex;
    flex-direction: row;
    position: relative;
    z-index: 0;
    justify-content: center;
  }

  .main-right-search .search-icon {
    position: absolute;
    z-index: 1;
    opacity: 0.8;
    width: 16px;
    margin: 20px 20px;
  }

  .search-form-input-container {
    display: flex;
    align-items: center;
  }

  .main-right-search .main-right-search-form-input {
    display: inline-flex;
    font-family: "Poppins", sans-serif;
    font-weight: 500;
    font-style: normal;
    background-color: #dfe9d7;
    border: none;
    border-radius: 10px;
    padding: 10px 30px;
    width: calc(30vw - 130px);
    margin: 10px 15px;
  }

  .search-parameters-div {
    display: flex;
    align-items: center;
    justify-content: center;
    margin: 4px 0px;
  }

  .search-parameters-div .search-parameters-select {
    display: flex;
    border: none;
    background-color: rgba(165, 201, 160, 0.5607843137);
    color: #000000;
    padding: 10px;
    border-radius: 20px;
    box-shadow: 0 2px 5px rgba(0, 0, 0, 0.1);
    transition: background-color 0.2s ease;
    cursor: pointer;
  }

  .search-parameters-div .search-parameters-select:focus {
    outline: none;
    background-color: rgba(165, 201, 160, 0.8156862745);
  }

  .search-parameters-div .search-parameters-option {
    border: none;
    border-radius: 30px;
    padding: 10px;
    background-color: rgba(165, 201, 160, 0.8156862745);
    color: #2E2E2E;
  }


  .About {
    font-family: "Poppins", sans-serif;
    display: flex;
    flex-wrap: wrap;
    justify-content: center;
    gap: 2rem;

    margin: 5vw;
    max-width: 1200px;
    margin-left: auto;
    margin-right: auto;
  }

  .About-left-box {
    flex: 1 1 300px;
    min-width: 280px;
  }

  .About-left-heading {
    font-weight: 500;
    font-size: 50px;
    align-items: center;
    letter-spacing: 0.1px;
  }

  .About-left-text {
    font-weight: 200;
    font-size: calc(15px + 0.4vw);
  }

  .About-left-link {
    font-weight: 500;
    font-size: calc(12px + 0.4vw);
    color: #6b6eb9;
    cursor: pointer;
  }

  .About-right {
    display: flex;
    flex-wrap: wrap;
    justify-content: center;
    gap: 1.5rem;
    flex: 2 1 500px;
  }

  .About-right-box {
    flex: 1 1 200px;
    padding: 1.5rem;
    background-color: rgba(165, 201, 160, 0.5607843137);
    border-radius: 20px;
    cursor: pointer;
    transition: background-color 0.3s ease, transform 0.3s ease;
  }

  .About-right-box:hover {
    transform: scale(1.03);
    box-shadow: 0 4px 12px rgba(0, 0, 0, 0.1);
  }

  .About-right-heading {
    font-weight: 500px;
    font-size: calc(14px + 0.4vw);
    letter-spacing: 0.1px;
  }

  .About-right-text {
    font-weight: 300;
    font-style: italic;
    /* CORRECTED: Kept the italic style and removed the conflicting one */
    font-size: calc(9px + 0.4vw);
  }

  /* added Simple Fade-In Animation on Page Load */
  @keyframes fadeInUp {
    from {
      opacity: 0;
      transform: translateY(30px);
    }

    to {
      opacity: 1;
      transform: translateY(0);
    }
  }

  .About-right-box {
    opacity: 0;
    animation: fadeInUp 0.8s ease forwards;
  }

  /* Optional: stagger the boxes */
  .About-right-box:nth-child(1) {
    animation-delay: 0.8s;
  }

  .About-right-box:nth-child(2) {
    animation-delay: 0.8s;
  }

  .About-right-box:nth-child(3) {
    animation-delay: 0.8s;
  }

  /* RESPONSIVE BREAKPOINTS */

  /* Tablet styles (768px and down) */
  @media screen and (max-width: 768px) {
    #header {
      flex-wrap: wrap;
      padding: 15px 0;
    }

    #header #header-title-box {
      margin-left: 3vw;
    }

    #header #header-navigation {
      width: 40vw;
      justify-content: space-around;
    }

    #header #header-navigation p {
      font-size: calc(10px + 0.5vw);
    }

    #header #header-signup-box {
      margin-right: 3vw;
    }

    #header #header-signup-box p {
      padding: 8px 20px;
      font-size: calc(10px + 0.5vw);
    }

    #main {
      flex-direction: column;
      margin: 4vw;
      gap: 30px;
    }

    .main-right {
      width: 100%;
      align-items: center;
    }

    .main-right-box {
      width: 80vw;
      max-width: 500px;
    }

    .main-right-search .main-right-search-form-input {
      width: calc(80vw - 130px);
      max-width: calc(500px - 130px);
    }

    .footer {
      flex-direction: column;
      gap: 30px;
      margin: 4vw;
      align-items: center;
    }

    .footer .footer-left-box {
      max-width: 100%;
      text-align: center;
    }

    .footer-right {
      flex-wrap: wrap;
      gap: 20px;
      justify-content: center;
      width: 100%;
    }

    .footer-right .footer-right-box {
      width: calc(50% - 40px);
      margin: 10px;
      min-width: 250px;
      text-align: center;
    }
  }

  /* Mobile styles (600px and down) */
  @media screen and (max-width: 600px) {

    /* Mobile Header Layout - Logo | Signup | Hamburger */
    #header {
      justify-content: flex-start;
      align-items: center;
      gap: 15px;
    }

    #header #header-title-box {
      margin-left: 5vw;
      order: 1;
    }

    #header #header-signup-box {
      order: 2;
      margin-right: 0;
      margin-left: auto;
    }

    .hamburger-menu {
      display: flex;
      order: 3;
      position: static;
      margin-right: 5vw;
      transform: none;
    }

    #header #header-navigation {
      display: none;
      position: absolute;
      top: 100%;
      left: 0;
      right: 0;
      background-color: #f4f7f2;
      flex-direction: column;
      width: 100%;
      padding: 20px 0;
      box-shadow: 0 2px 10px rgba(0, 0, 0, 0.1);
      z-index: 1000;
      order: 4;
    }

    #header #header-navigation.show {
      display: flex;
    }

    #header #header-navigation p {
      padding: 15px 20px;
      margin: 5px 0;
      border-bottom: 1px solid #e0e0e0;
      width: 100%;
      justify-content: center;
      font-size: calc(12px + 0.5vw);
    }

    #header #header-navigation p:last-child {
      border-bottom: none;
    }

    #header #header-signup-box p {
      padding: 8px 15px;
      font-size: 12px;
    }

    .main-heading {
      font-size: calc(18px + 2vw);
    }

    .main-left-links {
      flex-direction: column;
      gap: 10px;
    }

    .main-left-links .links-text {
      margin-right: 0;
      text-align: center;
      justify-content: center;
    }

    .main-right-box {
      width: 90vw;
    }

    .main-right-search .main-right-search-form-input {
      width: calc(90vw - 130px);
    }

    .footer-right .footer-right-box {
      width: 100%;
      margin: 10px 0;
      text-align: center;
    }
  }

  /* Small mobile styles (480px and down) */
  @media screen and (max-width: 480px) {
    #header #header-title-box {
      margin-left: 4vw;
    }

    #header #header-title-box #header-title {
      font-size: calc(14px + 1.5vw);
    }

    .hamburger-menu {
      margin-right: 4vw;
    }

    #main {
      margin: 4vw 2vw;
    }

    .main-heading {
      font-size: calc(16px + 3vw);
      line-height: 1.4;
    }

    .main-text {
      font-size: calc(10px + 0.8vw);
    }

    .main-right-upper-box {
      margin: 15px;
    }

    .main-right-search .search-icon {
      width: 14px;
      margin: 18px 15px;
    }

    .main-right-search .main-right-search-form-input {
      padding: 8px 25px;
      font-size: 14px;
      width: calc(90vw - 110px);
    }

    .About {
      margin: 4vw 2vw;
    }

    .About .About-left-heading,
    .About-right .About-right-heading {
      font-size: calc(12px + 0.8vw);
    }

    .About .About-left-text,
    .About-right .About-right-text {
      font-size: calc(10px + 0.6vw);
    }

    .About-right .About-right-box {
      padding: 20px;
      margin: 10px 0;
    }
  }

  /* Extra small mobile styles (360px and down) */
  @media screen and (max-width: 360px) {
    #header #header-title-box #header-title {
      font-size: 16px;
    }

    #header #header-signup-box p {
      padding: 8px 10px;
      font-size: 10px;
    }

    .hamburger-menu {
      margin-right: 4vw;
      width: 25px;
      height: 20px;
    }

    .main-heading {
      font-size: 22px;
    }

    .main-text {
      font-size: 12px;
    }

    .main-left-links .links-text {
      padding: 0px 20px;
      font-size: 12px;
      min-height: 40px;
    }

    .main-right-box {
      width: 95vw;
    }

    .main-right-search .main-right-search-form-input {
      width: calc(95vw - 100px);
      padding: 6px 20px;
      font-size: 12px;
    }

    .right-text {
      font-size: 14px !important;
    }

    .footer .footer-left-heading,
    .footer-right .footer-right-heading {
      font-size: 14px;
    }

    .footer .footer-left-text,
    .footer-right .footer-right-text {
      font-size: 11px;
    }

    .footer-right .footer-right-box {
      padding: 15px;
      margin: 8px 0;
    }
  }

  /* Dark Mode Styles */
  [data-theme="dark"] {
    color-scheme: dark;
  }

  [data-theme="dark"] body {
    background-color: #0d0d0d;
    color: #f1f1f1;
    transition: background-color 0.3s ease, color 0.3s ease;
  }

  [data-theme="dark"] #header {
    background-color: #121212;
    border-bottom: 1px solid #2c2c2c;
  }

  [data-theme="dark"] #header #header-title {
    color: #ffffff;
  }

  [data-theme="dark"] .hamburger-line {
    background: #ffffff;
  }
<<<<<<< HEAD

  [data-theme="dark"] #header #header-navigation {
    background-color: #121212;
=======
  .hamburger-menu {
    display: flex;
  }

  .nav-menu {
    display: none;
  }


}


/* Mobile styles (600px and down) */
@media screen and (max-width: 600px) {
  /* Mobile Header Layout - Logo | Signup | Hamburger */
  #header {
    justify-content: flex-start;
    align-items: center;
    gap: 15px;
>>>>>>> 95bf1a2e
  }

  [data-theme="dark"] .nav-menu a {
    color: white;
  }

  [data-theme="dark"] .nav-menu a:hover {
    text-decoration: underline;
    color: green;
  }

  [data-theme="dark"] #header #header-navigation p {
    color: #e0e0e0;
  }

  [data-theme="dark"] #header #header-navigation p:hover {
    color: #ffffff;
  }

  [data-theme="dark"] #header #header-signup-box p {
    background-color: #2c5a57;
    color: #b8e6e1;
  }

  [data-theme="dark"] .nav-menu a {
    text-decoration: none;
    color: #dff8f8;
    font-style: normal;
    font-family: "Poppins", sans-serif;
  }

  [data-theme="dark"] .nav-menu a:hover {
    text-decoration: underline;
    color: #4CAF50;
  }

  [data-theme="dark"] .main-text {
    color: #e0e0e0;
  }

  [data-theme="dark"] .main-heading {
    color: #ffffff;
  }

  [data-theme="dark"] .welcome {
    background-color: #3d2f1a;
    color: #d4a853;
  }

  [data-theme="dark"] .links-text {
    background-color: #1a1a1a;
    color: #e0e0e0;
    border: 1px solid #333;
  }

  [data-theme="dark"] .links-text:hover {
    background-color: #333;
    color: #ffffff;
  }

  [data-theme="dark"] .features-box {
    background-color: #4a3420;
    color: #d4a853;
  }

  [data-theme="dark"] .try-box {
    border-color: #444;
  }

  [data-theme="dark"] .main-right-box {
    background-color: #1a2e1a;
    color: #e0e0e0;
  }

  [data-theme="dark"] .main-right-upper-box {
    background-color: #0f1f0f;
    color: #e0e0e0;
  }

  [data-theme="dark"] .right-text {
    color: #e0e0e0;
  }

  [data-theme="dark"] .main-right-search-form-input {
    background-color: #1e1e1e;
    color: #ffffff;
    border: 1px solid #444;
  }

  [data-theme="dark"] .main-right-search-form-input::placeholder {
    color: #888;
  }

  [data-theme="dark"] .search-icon {
    color: #888;
  }

  [data-theme="dark"] .search-parameters-select {
    background-color: #2a3b2a;
    color: #f7b86e;
    border: 1px solid #f7b86e;
  }

  [data-theme="dark"] .search-parameters-select:focus {
    background-color: #1a2e1a;
    outline: none;
    border: 1px solid #f7b86e;
  }

  [data-theme="dark"] .search-parameters-option {
    background-color: #2a3b2a;
    color: #f7b86e;
  }

  [data-theme="dark"] .About-left-heading,
  [data-theme="dark"] .About-right-heading {
    color: #ffffff;
  }

  [data-theme="dark"] .About-left-text,
  [data-theme="dark"] .About-right-text {
    color: #cccccc;
  }

  [data-theme="dark"] .About-left-link {
    color: #8a8ddb;
  }

  [data-theme="dark"] .About-right .About-right-box:hover {
    background-color: #2a2a2a;
    color: #ffffff;
  }

  [data-theme="dark"] .About-right svg {
    stroke: #e0e0e0;
  }

  [data-theme="dark"] .modern-footer {
    background: linear-gradient(135deg, #0a1f1d 0%, #0d2420 100%);
  }

  [data-theme="dark"] .footer-logo {
    background: linear-gradient(135deg, #e0e0e0, #f7b86e);
    -webkit-background-clip: text;
    -webkit-text-fill-color: transparent;
    background-clip: text;
  }

  [data-theme="dark"] .footer-description {
    color: #a0c4c1;
  }

  [data-theme="dark"] .social-link {
    background: rgba(223, 248, 248, 0.05);
    border-color: rgba(223, 248, 248, 0.1);
  }

  [data-theme="dark"] .social-link:hover {
    background: rgba(223, 248, 248, 0.1);
    border-color: rgba(223, 248, 248, 0.2);
  }

  [data-theme="dark"] .footer-links h4,
  [data-theme="dark"] .footer-community h4 {
    color: #ffffff;
  }

  [data-theme="dark"] .footer-links a {
    color: #a0c4c1;
  }

  [data-theme="dark"] .footer-links a:hover {
    color: #dff8f8;
  }

  [data-theme="dark"] .oss-badge {
    background: rgba(223, 248, 248, 0.05);
    border-color: rgba(223, 248, 248, 0.1);
  }

  [data-theme="dark"] .oss-badge:hover {
    background: rgba(223, 248, 248, 0.1);
    border-color: rgba(223, 248, 248, 0.2);
  }

  [data-theme="dark"] .community-text {
    color: #a0c4c1;
  }

  [data-theme="dark"] .footer-divider {
    background: linear-gradient(90deg, transparent, rgba(223, 248, 248, 0.1), transparent);
  }

  [data-theme="dark"] .copyright,
  [data-theme="dark"] .footer-bottom-links a {
    color: #a0c4c1;
  }

  [data-theme="dark"] .footer-bottom-links a:hover {
    color: #dff8f8;
  }

  /* Responsive breakpoints integrated from paste-2.txt */

  /* General responsive styles */
  @media screen and (max-width: 768px) {
    body {
      font-size: 14px;
      padding-top: 8vh;
    }

    .container {
      padding: 10px;
    }
  }

  @media screen and (max-width: 600px) {
    .theme-toggle {
      width: 35px;
      height: 35px;
      margin-right: 10px;
    }

    .theme-toggle .sun-icon,
    .theme-toggle .moon-icon {
      width: 18px;
      height: 18px;
    }
  }

  @media screen and (max-width: 480px) {
    .theme-toggle {
      width: 32px;
      height: 32px;
      margin-right: 8px;
    }

    .theme-toggle .sun-icon,
    .theme-toggle .moon-icon {
      width: 16px;
      height: 16px;
    }
  }

  @media screen and (max-width: 360px) {
    .theme-toggle {
      width: 30px;
      height: 30px;
      margin-right: 6px;
    }

    .theme-toggle .sun-icon,
    .theme-toggle .moon-icon {
      width: 14px;
      height: 14px;
    }
  }


  /* Modern Footer Styles */
  .modern-footer {
    background: linear-gradient(135deg, #163d3b 0%, #1a4441 100%);
    color: #dff8f8;
    padding: 60px 5vw 40px;
    position: relative;
    overflow: hidden;
  }

  .modern-footer::before {
    content: '';
    position: absolute;
    top: 0;
    left: 0;
    right: 0;
    height: 1px;
    background: linear-gradient(90deg, transparent, rgba(74, 138, 133, 0.5), transparent);
  }

  .footer-container {
    max-width: 1200px;
    margin: 0 auto;
  }

  .footer-top {
    display: grid;
    grid-template-columns: 2fr 1fr 1fr;
    gap: 60px;
    margin-bottom: 50px;
  }

  /* Footer Brand Section */
  .footer-brand {
    max-width: 400px;
  }

  .footer-logo {
    font-size: 32px;
    font-weight: 600;
    margin-bottom: 20px;
    background: linear-gradient(135deg, #c7c6c0, #f7b86e);
    -webkit-background-clip: text;
    -webkit-text-fill-color: transparent;
    background-clip: text;
    font-family: "Poppins", sans-serif;
    /* background-color: #f7b86e; */
    /* color: #544c1e; */
  }

  .footer-description {
    font-size: 16px;
    line-height: 1.7;
    color: #b8d4d1;
    margin-bottom: 30px;
    font-weight: 300;
  }

  /* Social Links */
  .social-links {
    display: flex;
    gap: 16px;
  }

  .social-link {
    display: inline-flex;
    align-items: center;
    justify-content: center;
    width: 48px;
    height: 48px;
    background: rgba(223, 248, 248, 0.1);
    border: 1px solid rgba(223, 248, 248, 0.2);
    border-radius: 12px;
    color: #dff8f8;
    text-decoration: none;
    transition: all 0.3s ease;
    backdrop-filter: blur(10px);
    box-shadow: 0 0 0 transparent;
    /* base state */
  }

  .social-link:hover {
    background: rgba(223, 248, 248, 0.2);
    border-color: rgba(223, 248, 248, 0.4);
    transform: translateY(-2px);
    box-shadow:
      0 4px 12px rgba(223, 248, 248, 0.3),
      0 0 10px rgba(223, 248, 248, 0.4);
    /* glow effect */
  }


  /* Footer Links Section */
  .footer-links h4 {
    font-size: 18px;
    font-weight: 500;
    margin-bottom: 24px;
    color: #dff8f8;
  }

  .footer-links ul {
    list-style: none;
  }

  .footer-links li {
    margin-bottom: 12px;
  }

  .footer-links a {
    color: #b8d4d1;
    text-decoration: none;
    font-size: 15px;
    font-weight: 300;
    transition: all 0.3s ease;
    position: relative;
  }

  .footer-links a:hover {
    color: #dff8f8;
    transform: translateX(4px);
  }

  .footer-links a::before {
    content: '';
    position: absolute;
    left: -20px;
    top: 50%;
    transform: translateY(-50%);
    width: 0;
    height: 2px;
    background: linear-gradient(90deg, #a5c9a0, #f7b86e);
    transition: width 0.3s ease;
  }

  .footer-links a:hover::before {
    width: 12px;
  }

  /* Footer Community Section */
  .footer-community h4 {
    font-size: 18px;
    font-weight: 500;
    margin-bottom: 24px;
    color: #dff8f8;
  }

  .community-badges {
    display: flex;
    flex-direction: column;
    gap: 16px;
    margin-bottom: 20px;
  }

  .gssoc-badge img {
    height: 32px;
    border-radius: 6px;
    transition: transform 0.3s ease;
  }

  .gssoc-badge:hover img {
    transform: scale(1.05);
  }

  .oss-link {
    text-decoration: none;
  }

  .oss-badge {
    display: flex;
    align-items: center;
    gap: 0.5rem;

    border: 1px solid #e2e8f0;
    color: #1e293b;
    border-radius: 20px;
    /* Pill shape */

    /* CHANGE THIS: Adjust padding to change the badge's overall size */
    padding: 8px 14px;

    transition: background-color 0.2s ease;
  }


  .oss-badge img {
    width: 25px;
    height: 25px;
  }

  .oss-badge span {
    font-size: 14px;
    color: #dff8f8;

  }

  .community-text {
    color: #b8d4d1;
    font-size: 14px;
    font-weight: 300;
    line-height: 1.6;
  }

  /* Footer Bottom */
  .footer-divider {
    height: 1px;
    background: linear-gradient(90deg, transparent, rgba(223, 248, 248, 0.2), transparent);
    margin-bottom: 30px;
  }

  .footer-bottom-content {
    display: flex;
    justify-content: space-between;
    align-items: center;
    flex-wrap: wrap;
    gap: 20px;
  }

  .copyright {
    color: #b8d4d1;
    font-size: 14px;
    font-weight: 300;
  }

  .footer-bottom-links {
    display: flex;
    gap: 32px;
  }

  .footer-bottom-links a {
    color: #b8d4d1;
    text-decoration: none;
    font-size: 14px;
    font-weight: 300;
    transition: color 0.3s ease;
  }

  .footer-bottom-links a:hover {
    color: #dff8f8;
  }

  /* Responsive Design */

  /* Tablet styles (768px and down) */
  @media screen and (max-width: 768px) {
    .modern-footer {
      padding: 50px 4vw 30px;
    }

    .footer-top {
      grid-template-columns: 1fr;
      gap: 40px;
    }

    .footer-brand {
      max-width: 100%;
      text-align: center;
    }

    .footer-logo {
      font-size: 28px;
    }

    .social-links {
      justify-content: center;
    }

    .footer-links,
    .footer-community {
      text-align: center;
    }

    .community-badges {
      align-items: center;
    }

    .footer-bottom-content {
      flex-direction: column;
      text-align: center;
    }

    .footer-bottom-links {
      gap: 24px;
    }
  }

  /* Mobile styles (600px and down) */
  @media screen and (max-width: 600px) {
    .main-content {
      padding: 40px 20px;
    }

    .preview-text h2 {
      font-size: 24px;
    }

    .preview-text p {
      font-size: 14px;
    }

    .modern-footer {
      padding: 40px 3vw 25px;
    }

    .footer-top {
      gap: 35px;
    }

    .footer-logo {
      font-size: 26px;
      margin-bottom: 16px;
    }

    .footer-description {
      font-size: 15px;
      margin-bottom: 25px;
    }

    .social-links {
      gap: 12px;
    }

    .social-link {
      width: 44px;
      height: 44px;
    }

    .footer-links h4,
    .footer-community h4 {
      font-size: 17px;
      margin-bottom: 20px;
    }

    .footer-links a {
      font-size: 14px;
    }

    .community-badges {
      gap: 12px;
    }

    .gssoc-badge img {
      height: 28px;
    }

    .oss-badge {
      padding: 6px 12px;
      font-size: 13px;
    }

    .footer-bottom-links {
      flex-direction: column;
      gap: 16px;
    }

    .copyright,
    .footer-bottom-links a {
      font-size: 13px;
    }
  }


  /* Small mobile styles (480px and down) */
  @media screen and (max-width: 480px) {
    .modern-footer {
      padding: 35px 4vw 20px;
    }

    .footer-top {
      gap: 30px;
    }

    .footer-logo {
      font-size: 24px;
    }

    .footer-description {
      font-size: 14px;
      line-height: 1.6;
    }

    .social-link {
      width: 40px;
      height: 40px;
    }

    .footer-links h4,
    .footer-community h4 {
      font-size: 16px;
      margin-bottom: 18px;
    }

    .community-text {
      font-size: 13px;
    }

    .gssoc-badge img {
      height: 26px;
    }

    .oss-badge {
      padding: 5px 10px;
      font-size: 12px;
      gap: 6px;
    }
  }

  /* Extra small mobile styles (360px and down) */
  @media screen and (max-width: 360px) {
    .preview-text h2 {
      font-size: 20px;
    }

    .modern-footer {
      padding: 30px 5vw 18px;
    }

    .footer-logo {
      font-size: 22px;
    }

    .footer-description {
      font-size: 13px;
    }

    .social-link {
      width: 36px;
      height: 36px;
    }

    .footer-links h4,
    .footer-community h4 {
      font-size: 15px;
    }

    .footer-links a {
      font-size: 13px;
    }

    .community-text {
      font-size: 12px;
    }

    .copyright,
    .footer-bottom-links a {
      font-size: 12px;
    }

  }


  /* ===== Upload Page Navbar Styling ===== */
  nav {
    display: flex;
    justify-content: center;
    align-items: center;
    gap: 30px;
    padding-bottom: 15px;
    font-family: 'Segoe UI', Tahoma, Geneva, Verdana, sans-serif;
  }

  nav a {
    text-decoration: none;
    color: #333;
    font-size: 16px;
    font-weight: 600;
    text-transform: uppercase;
    padding: 20px 0px 12px 12px;
    transition: all 0.3s ease;
    border-radius: 4px;
  }

  nav a:hover {
    color: #4CAF50;
  }

  .links-text {
    cursor: pointer;
    transition: all 0.3s ease;
  }

  .links-text:hover {
    font-weight: 400;
    text-decoration: underline;
  }


  .footer {
    background-color: #1e1e1e;
    color: #fff;
    text-align: center;
    padding: 20px 10px;
    margin-top: 50px;
    font-size: 14px;
  }

  .footer-content p {
    margin: 5px 0;

  }

<<<<<<< HEAD
  @media (max-width: 600px) {
    .footer {
      font-size: 12px;
      padding: 15px 5px;
    }

  }

  /* Hover and Shadow Effects */
  button,
  img,
  .card,
  .hover-effect {
    transition: box-shadow 0.3s ease, transform 0.3s ease;
  }
=======
}
.bookmark-btn {
  margin-top: 10px;
  padding: 6px 12px;
  font-size: 0.9rem;
  background-color: #f7b86e;
  color: white;
  border: none;
  border-radius: 6px;
  cursor: pointer;
}

.bookmark-btn.bookmarked {
  background-color: #f3a847;
}


.rating {
  margin-top: 10px;
}

.rating .star {
  font-size: 20px;
  cursor: pointer;
  color: #ccc;
  transition: color 0.3s;
}

.rating .star.filled {
  color: #f7b86e;
}

@media (max-width: 770px) and (min-width: 599px) {
  .main-left {
    display: flex;
    flex-direction: column;
    align-items: center;
    text-align: center;
    padding-top: 1rem;
    gap: 1rem;
  }

  .main-left-links {
    display: flex;
    flex-direction: row;
    gap: 0.75rem;
    width: 58%;
    align-items: center;
  }

  .main-left-links .links-text {
    width: 90%;
    max-width: 300px;
    padding: 0.75rem 1rem;
    text-align: center;
    justify-content: center;
  }
}
/* Hover and Shadow Effects */
button, a, img, .card, .hover-effect {
  transition: box-shadow 0.3s ease, transform 0.3s ease;
}
>>>>>>> 95bf1a2e

  button:hover,
  img:hover,
  .card:hover,
  .hover-effect:hover {
    box-shadow: 0 4px 16px rgba(0, 0, 0, 0.15), 0 1.5px 4px rgba(0, 0, 0, 0.10);
    transform: scale(1.04);
    z-index: 2;
  }

  .to_top {
    bottom: 10px;
    right: 40px;
    position: fixed;
<<<<<<< HEAD

  }

  #scroll_top_btn {
    color: #ab8335;
    font-weight: bolder;
    font-size: larger;
  }
=======
    
}

.feature-cards-container {
  display: flex;
  justify-content: space-between;
  align-items: stretch;
  gap: 32px;
  margin: 32px 0;
}

/* Light mode styles (default) */
.feature-card {
  background: #d2e6ce;
  color: #222;
  border-radius: 20px;
  box-shadow: 0 2px 12px rgba(0,0,0,0.06);
  padding: 32px 28px;
  flex: 1 1 0;
  display: flex;
  flex-direction: column;
  align-items: center;
  min-width: 220px;
  max-width: 350px;
  transition: box-shadow 0.2s, transform 0.2s;
}

.feature-card .About-right-heading,
.feature-card .About-right-text {
  color: #222;
}

.feature-card svg {
  stroke: #1d1d1d !important;
}

[data-theme="dark"] .feature-card {
  background: #223024;
  color: #f7f7f7;
  box-shadow: 0 2px 12px rgba(0,0,0,0.18);
}
[data-theme="dark"] .feature-card .About-right-heading,
[data-theme="dark"] .feature-card .About-right-text {
  color: #f7f7f7;
}
[data-theme="dark"] .feature-card svg {
  stroke: #f7b86e !important;
}
[data-theme="dark"] .feature-card:hover {
  box-shadow: 0 6px 24px rgba(247,184,110,0.18);
}

.feature-card:hover {
  box-shadow: 0 6px 24px rgba(76,175,80,0.13);
  transform: translateY(-4px) scale(1.03);
}

.feature-card svg {
  margin-bottom: 18px;
}

.feature-card .About-right-heading {
  margin-bottom: 8px;
  font-size: 1.25rem;
  font-weight: 500;
  text-align: center;
}

.feature-card .About-right-text {
  font-size: 1rem;
  font-style: italic;
  color: #222;
  text-align: center;
}

@media (max-width: 900px) {
  .feature-cards-container {
    flex-direction: column;
    gap: 24px;
    align-items: center;
  }
  .feature-card {
    max-width: 90vw;
    width: 100%;
  }
}
>>>>>>> 95bf1a2e
<|MERGE_RESOLUTION|>--- conflicted
+++ resolved
@@ -1,4 +1,3 @@
-<<<<<<< HEAD
   @import url("https://fonts.googleapis.com/css2?family=Open+Sans:wght@600&family=Poppins:ital,wght@0,100;0,200;0,300;0,400;0,500;0,600;0,700;0,800;0,900;1,100;1,200;1,300;1,400;1,500;1,600;1,700;1,800;1,900");
 
   body {
@@ -108,160 +107,51 @@
   }
 
   /* Sticky header */
-=======
-@import url("https://fonts.googleapis.com/css2?family=Open+Sans:wght@600&family=Poppins:ital,wght@0,100;0,200;0,300;0,400;0,500;0,600;0,700;0,800;0,900;1,100;1,200;1,300;1,400;1,500;1,600;1,700;1,800;1,900");
-
-body {
-  background-color: #f4f7f2;
-  margin: 0;
-  padding:0;
-}
-
-.theme-toggle {
-  display: flex;
-  align-items: center;
-  justify-content: center;
-  width: 40px;
-  height: 40px;
-  background: rgba(22, 61, 59, 0.1);
-  border: 1px solid rgba(22, 61, 59, 0.2);
-  border-radius: 50%;
-  cursor: pointer;
-  transition: all 0.3s ease;
-  margin-right: 15px;
-  position: relative;
-  overflow: hidden;
-}
-
-.theme-toggle:hover {
-  background: rgba(22, 61, 59, 0.2);
-  border-color: rgba(22, 61, 59, 0.3);
-  transform: scale(1.05);
-}
-
-.theme-toggle .sun-icon,
-.theme-toggle .moon-icon {
-  position: absolute;
-  top: 50%;
-  left: 50%;
-  transform: translate(-50%, -50%);
-  transition: all 0.3s ease;
-  color: #163d3b;
-}
-
-.theme-toggle .sun-icon {
-  opacity: 1;
-  visibility: visible;
-}
-
-.theme-toggle .moon-icon {
-  opacity: 0;
-  visibility: hidden;
-}
-
-/* Dark mode theme toggle button styles */
-[data-theme="dark"] .theme-toggle {
-  background: rgba(223, 248, 248, 0.1);
-  border-color: rgba(223, 248, 248, 0.2);
-}
-
-[data-theme="dark"] .theme-toggle:hover {
-  background: rgba(223, 248, 248, 0.2);
-  border-color: rgba(223, 248, 248, 0.3);
-}
-
-[data-theme="dark"] .theme-toggle .sun-icon,
-[data-theme="dark"] .theme-toggle .moon-icon {
-  color: #dff8f8;
-}
-
-[data-theme="dark"] .theme-toggle .sun-icon {
-  opacity: 0;
-  visibility: hidden;
-}
-
-[data-theme="dark"] .theme-toggle .moon-icon {
-  opacity: 1;
-  visibility: visible;
-}
-
-/* Integrated code from paste-2.txt (lines 90 to 154) */
-
-/* Example integrated styles (replace with actual content from paste-2.txt) */
-.example-class {
-  color: #333;
-  font-size: 16px;
-  margin: 10px;
-}
-
-.another-example {
-  display: flex;
-  justify-content: center;
-  align-items: center;
-  padding: 20px;
-}
-/* Navigation Menu Styles with updated order for theme toggle */
-/* General reset if needed */
-* {
-  margin: 0;
-  padding: 0;
-  box-sizing: border-box;
-}
-
-/* Ensure parent scroll works */
-html,
-body {
-  height: 100%;
-  overflow-x: hidden;
-  font-family: "Poppins", sans-serif;
-}
-
-/* Sticky header */
-#header {
-  position: fixed;
-  top: 0;
-  left: 0;
-  width: 100vw;
-  z-index: 1000;
-  display: flex;
-  flex-direction: row;
-  justify-content: space-between;
-  align-items: center;
-  padding: 15px 0;
-  backdrop-filter: blur(12px);
-  -webkit-backdrop-filter: blur(12px);
-  box-shadow: none !important;
-  border-bottom: none !important;
-  margin: 0;
-}
-
-/* Flex box for left/right header items */
-#header div {
-  display: flex;
-}
-
-/* Ensures text/icons inside header are centered vertically */
-#header div p {
-  display: flex;
-  align-items: center;
-}
-
-/* Left section spacing */
-#header #header-title-box {
-  margin-left: 5vw;
-}
-
-#header-title-box {
-  display: flex;
-  align-items: center;
-}
-
-/* Title style */
-#header #header-title-box #header-title {
-  font-weight: 500;
-  font-style: normal;
-  font-size: calc(12px+1vw);
-}
+  #header {
+    position: fixed;
+    top: 0;
+    left: 0;
+    width: 100vw;
+    z-index: 1000;
+    display: flex;
+    flex-direction: row;
+    justify-content: space-between;
+    align-items: center;
+    padding: 15px 0;
+    backdrop-filter: blur(12px);
+    -webkit-backdrop-filter: blur(12px);
+    box-shadow: none !important;
+    border-bottom: none !important;
+    margin: 0;
+  }
+
+  /* Flex box for left/right header items */
+  #header div {
+    display: flex;
+  }
+
+  /* Ensures text/icons inside header are centered vertically */
+  #header div p {
+    display: flex;
+    align-items: center;
+  }
+
+  /* Left section spacing */
+  #header #header-title-box {
+    margin-left: 5vw;
+  }
+
+  #header-title-box {
+    display: flex;
+    align-items: center;
+  }
+
+  /* Title style */
+  #header #header-title-box #header-title {
+    font-weight: 500;
+    font-style: normal;
+    font-size: calc(12px+1vw);
+  }
 
 /* Hamburger lines */
 .hamburger-line {
@@ -322,418 +212,6 @@
 .hamburger-wrapper:hover .hover-sidebar {
   left: 50px; /* Adjust to position beside hamburger */
 }
-
-/* Navigation Menu Styles */
-#header #header-navigation {
-  width: 40vw;
-  justify-content: space-between;
-}
-
-#header #header-navigation p {
-  font-family: "Poppins", sans-serif;
-  font-weight: 300;
-  font-style: normal;
-  font-size: calc(9px + 0.4vw);
-  transition: font-weight 0.1s, text-decoration 0.1s;
-  cursor: pointer;
-}
-
-.nav-menu a {
-  text-decoration: none;
-  color: #000000;
-  font-style: normal;
-  font-family: "Poppins", sans-serif;
-}
-.nav-menu a:hover {
-  text-decoration: underline;
-  color: green;
-}
-#header #header-navigation p:hover {
-  font-weight: 400;
-  text-decoration: underline;
-}
-
-#header #header-signup-box {
-  margin-right: 5vw;
-  cursor: pointer;
-  display: flex;
-  align-items: center;
-  gap: 4px;
-}
-
-#header #header-signup-box p {
-  display: inline-flex;
-  font-family: "Poppins", sans-serif;
-  font-weight: 300;
-  font-style: normal;
-  font-size: calc(9px + 0.4vw);
-  background-color: #163d3b;
-  padding: 8px 30px;
-  color: #dff8f8;
-  border-radius: 30px;
-  vertical-align: middle;
-  align-items: center;
-  max-height: 50px;
-}
-/* flex box solved */
-#main {
-  display: flex;
-  /* flex-direction: row; */
-  margin: 5vw;
-  padding-block: 30px;
-  justify-content: center;
-  align-items: center;
-}
-
-#main .welcome {
-  font-weight: 600;
-  font-size: calc(7px + 0.4vw);
-  background-color: #f8e1ca;
-  color: #eda950;
-  width: fit-content;
-  padding: 0px 15px;
-  border-radius: 15px;
-}
-
-.main-text {
-  font-family: "Poppins", sans-serif;
-  font-weight: 200;
-  font-style: italic; /* OR normal — choose one */
-  font-size: calc(9px + 0.4vw);
-}
-
-.main-heading {
-  font-family: "Open Sans", sans-serif;
-  font-optical-sizing: auto;
-  font-weight: 600;
-  font-style: normal;
-  font-optical-sizing: auto;
-  font-variation-settings: "wdth" 100;
-  font-size: calc(20px + 1.5vw);
-  line-height: 1.6;
-}
-
-.main-text {
-  margin: 10px 0px;
-  /* padding: 20px; */
-  /* background-color: red; */
-}
-
-.main-left-links {
-  padding: 20px;
-  display: flex;
-  flex-direction: row;
-}
-
-.main-left-links .links-text {
-  display: inline-flex;
-  margin-right: 1vw;
-  padding: 0px 30px;
-  font-family: "Poppins", sans-serif;
-  font-weight: 300;
-  font-style: normal;
-  font-size: calc(9px + 0.4vw);
-  min-height: calc(50px - 0.4vw);
-  align-items: center;
-  border-radius: 30px;
-  cursor: pointer;
-}
-
-.main-left-links .features-box {
-  background-color: #f7b86e;
-  color: #544c1e;
-}
-
-.main-left-links .try-box {
-  border: solid 1px;
-}
-
-.main-right {
-  display: flex;
-  flex-direction: column;
-  width: 50vw;
-  align-items: center;
-}
-
-.main-right-box {
-  background-color: #dae6d7;
-  width: 30vw;
-  border-radius: 15px;
-}
-
-.main-right-upper-box {
-  margin: 20px;
-  padding: 20px;
-  background-color: #f5f9f3;
-  border-radius: 15px;
-}
-
-.main-right-upper-box .right-text-div {
-  padding: 15px;
-}
-
-.main-right-upper-box .right-text {
-  display: inline-flex;
-  font-family: "Poppins", sans-serif;
-  font-weight: 500;
-  font-style: normal;
-  font-size: calc(12px + 0.4vw);
-}
-
-.main-right-upper-box .main-right-upper-box-progress {
-  display: flex;
-  flex-direction: row;
-  justify-content: space-between;
-}
-
-.main-right-upper-box .main-right-upper-box-progress .small {
-  font-weight: 300;
-  padding: 15px;
-}
-
-.main-right-search {
-  display: inline-flex;
-  flex-direction: row;
-  position: relative;
-  z-index: 0;
-  justify-content: center;
-}
-
-.main-right-search .search-icon {
-  position: absolute;
-  z-index: 1;
-  opacity: 0.8;
-  width: 16px;
-  margin: 20px 20px;
-}
-
-.search-form-input-container{
-  display: flex;
-  align-items: center;
-}
-
-.main-right-search .main-right-search-form-input {
-  display: inline-flex;
-  font-family: "Poppins", sans-serif;
-  font-weight: 500;
-  font-style: normal;
-  background-color: #dfe9d7;
-  border: none;
-  border-radius: 10px;
-  padding: 10px 30px;
-  width: calc(30vw - 130px);
-  margin: 10px 15px;
-}
-
-.search-parameters-div {
-  display: flex;
-  align-items: center;
-  justify-content: center;
-  margin: 4px 0px;
-}
-.sidebar {
-  position: fixed;
-  top: 0;
-  left: -250px;
-  width: 250px;
-  height: 100%;
-  background-color: white;
-  transition: left 0.3s ease;
-  z-index: 1000;
-}
-
-.sidebar.active {
-  left: 0;
-}
-
-
-
-
-.search-parameters-div .search-parameters-select {
-  display: flex;
-  border: none;
-  background-color: rgba(165, 201, 160, 0.5607843137);
-  color: #000000;
-  padding: 10px;
-  border-radius: 20px;
-  box-shadow: 0 2px 5px rgba(0, 0, 0, 0.1);
-  transition: background-color 0.2s ease;
-  cursor: pointer;
-}
-
-.search-parameters-div .search-parameters-select:focus {
-  outline: none;
-  background-color: rgba(165, 201, 160, 0.8156862745);
-}
-
-.search-parameters-div .search-parameters-option {
-  border: none;
-  border-radius: 30px;
-  padding: 10px;
-  background-color: rgba(165, 201, 160, 0.8156862745);
-  color: #2E2E2E;
-}
-
-
-.About {
-  font-family: "Poppins", sans-serif;
-  display: flex;
-  flex-wrap: wrap; 
-  justify-content: center;
-  gap: 2rem; 
- 
-  margin: 5vw;
-  max-width: 1200px; 
-  margin-left: auto;
-  margin-right: auto;
-}
-
-.About-left-box {
-  flex: 1 1 300px; 
-  min-width: 280px;
-}
-
-.About-left-heading {
-  font-weight: 500;
-  font-size: 50px;
-  align-items: center;
-  letter-spacing: 0.1px;
-}
-
-.About-left-text {
-  font-weight: 200;
-  font-size: calc(15px + 0.4vw);
-}
-
-.About-left-link {
-  font-weight: 500;
-  font-size: calc(12px + 0.4vw);
-  color: #6b6eb9;
-  cursor: pointer;
-}
-
-.About-right {
-  display: flex;
-  flex-wrap: wrap;
-  justify-content: center;
-  gap: 1.5rem;
-  flex: 2 1 500px;
-}
-
-.footer-right .footer-right-box {
-  text-decoration: none;
-  color: black;
-  display: block;
-  width: 16vw;
-  margin: 0px 2vw;
-  cursor: pointer;
-  border-radius: 20px;
-  cursor: pointer;
-  transition: background-color 0.3s ease, transform 0.3s ease;
-}
-
-.About-right-box:hover {
-  transform: scale(1.03);
-  box-shadow: 0 4px 12px rgba(0, 0, 0, 0.1);
-}
-
-.About-right-heading {
-  font-weight: 500px;
-  font-size: calc(14px + 0.4vw);
-  letter-spacing: 0.1px;
-}
-
-.About-right-text {
-  font-weight: 300;
-  font-style: italic; /* CORRECTED: Kept the italic style and removed the conflicting one */
-  font-size: calc(9px + 0.4vw);
-}
-
-
-/* RESPONSIVE BREAKPOINTS */
-
-/* Tablet styles (768px and down) */
-@media screen and (max-width: 768px) {
->>>>>>> 95bf1a2e
-  #header {
-    position: fixed;
-    top: 0;
-    left: 0;
-    width: 100vw;
-    z-index: 1000;
-    display: flex;
-    flex-direction: row;
-    justify-content: space-between;
-    align-items: center;
-    padding: 15px 0;
-    backdrop-filter: blur(12px);
-    -webkit-backdrop-filter: blur(12px);
-    box-shadow: none !important;
-    border-bottom: none !important;
-    margin: 0;
-  }
-
-  /* Flex box for left/right header items */
-  #header div {
-    display: flex;
-  }
-
-  /* Ensures text/icons inside header are centered vertically */
-  #header div p {
-    display: flex;
-    align-items: center;
-  }
-
-  /* Left section spacing */
-  #header #header-title-box {
-    margin-left: 5vw;
-  }
-
-  #header-title-box {
-    display: flex;
-    align-items: center;
-  }
-
-  /* Title style */
-  #header #header-title-box #header-title {
-    font-weight: 500;
-    font-style: normal;
-    font-size: calc(12px+1vw);
-  }
-
-  /* Hamburger Menu Styles */
-  .hamburger-menu {
-    display: none;
-    flex-direction: column;
-    justify-content: space-around;
-    width: 30px;
-    height: 25px;
-    background: transparent;
-    border: none;
-    cursor: pointer;
-    padding: 0;
-    z-index: 1001;
-  }
-
-  .hamburger-line {
-    width: 100%;
-    height: 3px;
-    background-color: #163d3b;
-    border-radius: 2px;
-    transition: all 0.3s ease;
-  }
-
-  .hamburger-menu.active .hamburger-line:nth-child(1) {
-    transform: rotate(45deg) translate(6px, 6px);
-  }
-
-  .hamburger-menu.active .hamburger-line:nth-child(2) {
-    opacity: 0;
-  }
-
-  .hamburger-menu.active .hamburger-line:nth-child(3) {
-    transform: rotate(-45deg) translate(6px, -6px);
-  }
 
   /* Navigation Menu Styles */
   #header #header-navigation {
@@ -994,12 +472,29 @@
     margin: 10px 15px;
   }
 
-  .search-parameters-div {
-    display: flex;
-    align-items: center;
-    justify-content: center;
-    margin: 4px 0px;
-  }
+.search-parameters-div {
+  display: flex;
+  align-items: center;
+  justify-content: center;
+  margin: 4px 0px;
+}
+.sidebar {
+  position: fixed;
+  top: 0;
+  left: -250px;
+  width: 250px;
+  height: 100%;
+  background-color: white;
+  transition: left 0.3s ease;
+  z-index: 1000;
+}
+
+.sidebar.active {
+  left: 0;
+}
+
+
+
 
   .search-parameters-div .search-parameters-select {
     display: flex;
@@ -1072,14 +567,17 @@
     flex: 2 1 500px;
   }
 
-  .About-right-box {
-    flex: 1 1 200px;
-    padding: 1.5rem;
-    background-color: rgba(165, 201, 160, 0.5607843137);
-    border-radius: 20px;
-    cursor: pointer;
-    transition: background-color 0.3s ease, transform 0.3s ease;
-  }
+.footer-right .footer-right-box {
+  text-decoration: none;
+  color: black;
+  display: block;
+  width: 16vw;
+  margin: 0px 2vw;
+  cursor: pointer;
+  border-radius: 20px;
+  cursor: pointer;
+  transition: background-color 0.3s ease, transform 0.3s ease;
+}
 
   .About-right-box:hover {
     transform: scale(1.03);
@@ -1099,36 +597,6 @@
     font-size: calc(9px + 0.4vw);
   }
 
-  /* added Simple Fade-In Animation on Page Load */
-  @keyframes fadeInUp {
-    from {
-      opacity: 0;
-      transform: translateY(30px);
-    }
-
-    to {
-      opacity: 1;
-      transform: translateY(0);
-    }
-  }
-
-  .About-right-box {
-    opacity: 0;
-    animation: fadeInUp 0.8s ease forwards;
-  }
-
-  /* Optional: stagger the boxes */
-  .About-right-box:nth-child(1) {
-    animation-delay: 0.8s;
-  }
-
-  .About-right-box:nth-child(2) {
-    animation-delay: 0.8s;
-  }
-
-  .About-right-box:nth-child(3) {
-    animation-delay: 0.8s;
-  }
 
   /* RESPONSIVE BREAKPOINTS */
 
@@ -1201,13 +669,23 @@
       width: 100%;
     }
 
-    .footer-right .footer-right-box {
-      width: calc(50% - 40px);
-      margin: 10px;
-      min-width: 250px;
-      text-align: center;
-    }
-  }
+  .footer-right .footer-right-box {
+    width: calc(50% - 40px);
+    margin: 10px;
+    min-width: 250px;
+    text-align: center;
+  }
+  .hamburger-menu {
+    display: flex;
+  }
+
+  .nav-menu {
+    display: none;
+  }
+
+
+}
+
 
   /* Mobile styles (600px and down) */
   @media screen and (max-width: 600px) {
@@ -1451,31 +929,9 @@
   [data-theme="dark"] .hamburger-line {
     background: #ffffff;
   }
-<<<<<<< HEAD
 
   [data-theme="dark"] #header #header-navigation {
     background-color: #121212;
-=======
-  .hamburger-menu {
-    display: flex;
-  }
-
-  .nav-menu {
-    display: none;
-  }
-
-
-}
-
-
-/* Mobile styles (600px and down) */
-@media screen and (max-width: 600px) {
-  /* Mobile Header Layout - Logo | Signup | Hamburger */
-  #header {
-    justify-content: flex-start;
-    align-items: center;
-    gap: 15px;
->>>>>>> 95bf1a2e
   }
 
   [data-theme="dark"] .nav-menu a {
@@ -2234,23 +1690,12 @@
 
   }
 
-<<<<<<< HEAD
   @media (max-width: 600px) {
     .footer {
       font-size: 12px;
       padding: 15px 5px;
     }
 
-  }
-
-  /* Hover and Shadow Effects */
-  button,
-  img,
-  .card,
-  .hover-effect {
-    transition: box-shadow 0.3s ease, transform 0.3s ease;
-  }
-=======
 }
 .bookmark-btn {
   margin-top: 10px;
@@ -2313,7 +1758,6 @@
 button, a, img, .card, .hover-effect {
   transition: box-shadow 0.3s ease, transform 0.3s ease;
 }
->>>>>>> 95bf1a2e
 
   button:hover,
   img:hover,
@@ -2328,16 +1772,6 @@
     bottom: 10px;
     right: 40px;
     position: fixed;
-<<<<<<< HEAD
-
-  }
-
-  #scroll_top_btn {
-    color: #ab8335;
-    font-weight: bolder;
-    font-size: larger;
-  }
-=======
     
 }
 
@@ -2424,4 +1858,3 @@
     width: 100%;
   }
 }
->>>>>>> 95bf1a2e
