  @import url("https://fonts.googleapis.com/css2?family=Open+Sans:wght@600&family=Poppins:ital,wght@0,100;0,200;0,300;0,400;0,500;0,600;0,700;0,800;0,900;1,100;1,200;1,300;1,400;1,500;1,600;1,700;1,800;1,900");



  .theme-toggle {
    display: flex;
    align-items: center;
    justify-content: center;
    width: 40px;
    height: 40px;
    background: rgba(22, 61, 59, 0.1);
    border: 1px solid rgba(22, 61, 59, 0.2);
    border-radius: 50%;
    cursor: pointer;
    transition: all 0.3s ease;
    margin-right: 15px;
    position: relative;
    overflow: hidden;
  }

  .theme-toggle:hover {
    background: rgba(22, 61, 59, 0.2);
    border-color: rgba(22, 61, 59, 0.3);
    transform: scale(1.05);
  }

  .theme-toggle .sun-icon,
  .theme-toggle .moon-icon {
    position: absolute;
    top: 50%;
    left: 50%;
    transform: translate(-50%, -50%);
    transition: all 0.3s ease;
    color: #163d3b;
  }

  .theme-toggle .sun-icon {
    opacity: 1;
    visibility: visible;
  }

  .theme-toggle .moon-icon {
    opacity: 0;
    visibility: hidden;
  }

  /* Dark mode theme toggle button styles */
  [data-theme="dark"] .theme-toggle {
    background: rgba(223, 248, 248, 0.1);
    border-color: rgba(223, 248, 248, 0.2);
  }

  [data-theme="dark"] .theme-toggle:hover {
    background: rgba(223, 248, 248, 0.2);
    border-color: rgba(223, 248, 248, 0.3);
  }

  [data-theme="dark"] .theme-toggle .sun-icon,
  [data-theme="dark"] .theme-toggle .moon-icon {
    color: #dff8f8;
  }

  [data-theme="dark"] .theme-toggle .sun-icon {
    opacity: 0;
    visibility: hidden;
  }

  [data-theme="dark"] .theme-toggle .moon-icon {
    opacity: 1;
    visibility: visible;
  }


/* Navigation Menu Styles with updated order for theme toggle */
/* General reset */
* {
  margin: 0;
  padding: 0;
  box-sizing: border-box;
}

html,
body {
  height: 100%;
  overflow-x: hidden;
  font-family: "Poppins", sans-serif;
  background-color: #f4f7f2;
}

<<<<<<< HEAD
=======
  /* Navigation Menu Styles */
  #header #header-navigation {
    width: 40vw;
    justify-content: space-between;
  }


  .theme-toggle {
    display: flex;
    align-items: center;
    justify-content: center;
    width: 40px;
    height: 40px;
    background: rgba(22, 61, 59, 0.1);
    border: 1px solid rgba(22, 61, 59, 0.2);
    border-radius: 50%;
    cursor: pointer;
    transition: all 0.3s ease;
    margin-right: 15px;
    position: relative;
    overflow: hidden;
  }

  .theme-toggle:hover {
    background: rgba(22, 61, 59, 0.2);
    border-color: rgba(22, 61, 59, 0.3);
    transform: scale(1.05);
  }

  .theme-toggle .sun-icon,
  .theme-toggle .moon-icon {
    position: absolute;
    top: 50%;
    left: 50%;
    transform: translate(-50%, -50%);
    transition: all 0.3s ease;
    color: #163d3b;
  }

  .theme-toggle .sun-icon {
    opacity: 1;
    visibility: visible;
  }

  .theme-toggle .moon-icon {
    opacity: 0;
    visibility: hidden;
  }

  /* Dark mode theme toggle button styles */
  [data-theme="dark"] .theme-toggle {
    background: rgba(223, 248, 248, 0.1);
    border-color: rgba(223, 248, 248, 0.2);
  }

  [data-theme="dark"] .theme-toggle:hover {
    background: rgba(223, 248, 248, 0.2);
    border-color: rgba(223, 248, 248, 0.3);
  }

  [data-theme="dark"] .theme-toggle .sun-icon,
  [data-theme="dark"] .theme-toggle .moon-icon {
    color: #dff8f8;
  }


.main-left-links .links-text {
  display: inline-flex;
  margin-right: 1vw;
  padding: 0px 30px;
  font-family: "Poppins", sans-serif;
  font-weight: 300;
  font-style: normal;
  font-size: calc(9px + 0.4vw);
  min-height: calc(50px - 0.4vw);
  align-items: center;
  border-radius: 30px;
  cursor: pointer;
  
}

  [data-theme="dark"] .theme-toggle .sun-icon {
    opacity: 0;
    visibility: hidden;
  }


  [data-theme="dark"] .theme-toggle .moon-icon {
    opacity: 1;
    visibility: visible;
  }

  /* Integrated code from paste-2.txt (lines 90 to 154) */

  /* Example integrated styles (replace with actual content from paste-2.txt) */
  .example-class {
    color: #333;
    font-size: 16px;
    margin: 10px;
  }

  .another-example {
    display: flex;
    justify-content: center;
    align-items: center;
    padding: 20px;
  }

  /* Navigation Menu Styles with updated order for theme toggle */
  /* General reset if needed */
  * {
    margin: 0;
    padding: 0;
    box-sizing: border-box;
  }

  /* Ensure parent scroll works */
  html,
  body {
    height: 100%;
    overflow-x: hidden;
    font-family: "Poppins", sans-serif;
  }

>>>>>>> 54bee46a
  /* Sticky header */
  #header {
    position: fixed;
    top: 0;
    left: 0;
    width: 100vw;
    z-index: 1000;
    display: flex;
    flex-direction: row;
    justify-content: space-between;
    align-items: center;
    padding: 15px 0;
    backdrop-filter: blur(12px);
    -webkit-backdrop-filter: blur(12px);
    box-shadow: none !important;
    border-bottom: none !important;
    margin: 0;
  }

  /* Flex box for left/right header items */
  #header div {
    display: flex;
  }

  /* Ensures text/icons inside header are centered vertically */
  #header div p {
    display: flex;
    align-items: center;
  }

  /* Left section spacing */
  #header #header-title-box {
    margin-left: 5vw;
  }

  #header-title-box {
    display: flex;
    align-items: center;
  }

  /* Title style */
  #header #header-title-box #header-title {
    font-weight: 500;
    font-style: normal;
    font-size: calc(12px+1vw);
  }

  /* Hamburger Menu Styles */
  .hamburger-menu {
    display: none;
    flex-direction: column;
    justify-content: space-around;
    width: 30px;
    height: 25px;
    background: transparent;
    border: none;
    cursor: pointer;
    padding: 0;
    z-index: 1001;
  }

  .hamburger-line {
    width: 100%;
    height: 3px;
    background-color: #163d3b;
    border-radius: 2px;
    transition: all 0.3s ease;
  }


  .hamburger-menu.active .hamburger-line:nth-child(1) {
    transform: rotate(45deg) translate(6px, 6px);
  }

.search-parameters-div {
  display: flex;
  align-items: center;
  justify-content: center;
  margin: 4px 0px;
}
.sidebar {
  position: fixed;
  top: 0;
  left: -250px;
  width: 250px;
  height: 100%;
  background-color: white;
  transition: left 0.3s ease;
  z-index: 1000;
}

.sidebar.active {
  left: 0;
}





  .hamburger-menu.active .hamburger-line:nth-child(2) {
    opacity: 0;
  }

  .hamburger-menu.active .hamburger-line:nth-child(3) {
    transform: rotate(-45deg) translate(6px, -6px);
  }

  /* Navigation Menu Styles */
  #header #header-navigation {
    width: 40vw;
    justify-content: space-between;
  }

  #header #header-navigation p {
    font-family: "Poppins", sans-serif;
    font-weight: 300;
    font-style: normal;
    font-size: calc(9px + 0.4vw);
    transition: font-weight 0.1s, text-decoration 0.1s;
    cursor: pointer;
  }

  .nav-menu {
    display: flex;

    gap: 20px;
  }

  .nav-menu a {
    text-decoration: none;
    overflow: hidden;
    position: relative;
    display: inline-block;
    color: #000000;
    font-weight: 700;
    font-style: normal;
    font-family: "Poppins", sans-serif;
  }

  .nav-menu a::before,
  .nav-menu a::after {
    content: "";
    position: absolute;
    left: 0;
    width: 100%;
  }

  .nav-menu a::before {
    background-color: #347034;
    height: 2px;
    bottom: 0;
    transform: scaleX(0);
    transform-origin: 100% 50%;
    transition: transform 0.3s cubic-bezier(0.76, 0, 0.24, 1);
  }

  .nav-menu a::after {
    content: attr(data-replace);
    height: 100%;
    top: 0;
    transform: translate3d(200%, 0, 0);
    transform-origin: 100% 50%;
    transition: transform 0.3s cubic-bezier(0.76, 0, 0.24, 1);
    color: #017c01;
    position: absolute;
  }


  .nav-menu a span {
    display: inline-block;
    transition: transform 0.3s cubic-bezier(0.76, 0, 0.24, 1);
    /* background-color: #F4F7F2; */
  }

.footer-right .footer-right-box {
  text-decoration: none;
  color: black;
  display: block;
  width: 16vw;
  margin: 0px 2vw;
  cursor: pointer;
  border-radius: 20px;
  cursor: pointer;
  transition: background-color 0.3s ease, transform 0.3s ease;
}


  .nav-menu a:hover span {
    transform: translate3d(-200%, 0, 0);
  }

  .nav-menu a:hover::before {
    transform-origin: 0% 50%;
    transform: scaleX(1);
  }

  .nav-menu a:hover::after {
    transform: translate3d(0, 0, 0);
  }


  /* ------------------------------------------------ */
  #header #header-navigation p:hover {
    font-weight: 400;
    text-decoration: underline;
  }

  #header #header-signup-box {
    margin-right: 5vw;
    cursor: pointer;
    display: flex;
    align-items: center;
    gap: 4px;
  }

  #header #header-signup-box p {
    display: inline-flex;
    font-family: "Poppins", sans-serif;
    font-weight: 300;
    font-style: normal;
    font-size: calc(9px + 0.4vw);
    background-color: #163d3b;
    padding: 8px 30px;
    color: #dff8f8;
    border-radius: 30px;
    vertical-align: middle;
    align-items: center;
    max-height: 50px;
  }

  /* flex box solved */
  #main {
    display: flex;
    /* flex-direction: row; */
    margin: 5vw;
    padding-block: 30px;
    justify-content: center;
    align-items: center;
  }


  #main .welcome {
    font-weight: 600;
    font-size: calc(7px + 0.4vw);
    background-color: #f8e1ca;
    color: #eda950;
    width: fit-content;
    padding: 0px 15px;
    border-radius: 15px;
  }

  .main-text {
    font-family: "Poppins", sans-serif;
    font-weight: 200;
    font-style: italic;
    /* OR normal — choose one */
    font-size: calc(9px + 0.4vw);
  }

  .main-heading {
    font-family: "Open Sans", sans-serif;
    font-optical-sizing: auto;
    font-weight: 600;
    font-style: normal;
    font-optical-sizing: auto;
    font-variation-settings: "wdth" 100;
    font-size: calc(20px + 1.5vw);
    line-height: 1.6;
  }

  .main-text {
    margin: 10px 0px;
    /* padding: 20px; */
    /* background-color: red; */
  }

  .main-left-links {
    padding: 20px;
    display: flex;
    flex-direction: row;
  }

  .main-left-links .links-text {
    display: inline-flex;
    margin-right: 1vw;
    padding: 0px 30px;
    font-family: "Poppins", sans-serif;
    font-weight: 300;
    font-style: normal;
    font-size: calc(9px + 0.4vw);
    min-height: calc(50px - 0.4vw);
    align-items: center;
    border-radius: 30px;
    cursor: pointer;
  }

  .main-left-links .features-box {
    background-color: #f7b86e;
    color: #544c1e;
  }

  .main-left-links .try-box {
    border: solid 1px;
  }

  .main-right {
    display: flex;
    flex-direction: column;
    width: 50vw;
    align-items: center;
  }

  .main-right-box {
    background-color: #dae6d7;
    width: 30vw;
    border-radius: 15px;
  }

  .main-right-upper-box {
    margin: 20px;
    padding: 20px;
    background-color: #f5f9f3;
    border-radius: 15px;
  }

  .main-right-upper-box .right-text-div {
    padding: 15px;
  }

  .main-right-upper-box .right-text {
    display: inline-flex;
    font-family: "Poppins", sans-serif;
    font-weight: 500;
    font-style: normal;
    font-size: calc(12px + 0.4vw);
  }

  .main-right-upper-box .main-right-upper-box-progress {
    display: flex;
    flex-direction: row;
    justify-content: space-between;
  }

  .main-right-upper-box .main-right-upper-box-progress .small {
    font-weight: 300;
    padding: 15px;
  }

  .main-right-search {
    display: inline-flex;
    flex-direction: row;
    position: relative;
    z-index: 0;
    justify-content: center;
  }

  .main-right-search .search-icon {
    position: absolute;
    z-index: 1;
    opacity: 0.8;
    width: 16px;
    margin: 20px 20px;
  }


  .search-form-input-container {
    display: flex;
  }

  .hamburger-menu {
    display: flex;
  }

  .nav-menu {
    display: none;
  }





/* Mobile styles (600px and down) */
@media screen and (max-width: 600px) {
  /* Mobile Header Layout - Logo | Signup | Hamburger */
  #header {
    justify-content: flex-start;

    align-items: center;
  }

  .main-right-search .main-right-search-form-input {
    display: inline-flex;
    font-family: "Poppins", sans-serif;
    font-weight: 500;
    font-style: normal;
    background-color: #dfe9d7;
    border: none;
    border-radius: 10px;
    padding: 10px 30px;
    width: calc(30vw - 130px);
    margin: 10px 15px;
  }

.search-parameters-div {
  display: flex;
  align-items: center;
  justify-content: center;
  margin: 4px 0px;
}
.sidebar {
  position: fixed;
  top: 0;
  left: -250px;
  width: 250px;
  height: 100%;
  background-color: white;
  transition: left 0.3s ease;
  z-index: 1000;
}

.sidebar.active {
  left: 0;
}




  .search-parameters-div .search-parameters-select {
    display: flex;
    border: none;
    background-color: rgba(165, 201, 160, 0.5607843137);
    color: #000000;
    padding: 10px;
    border-radius: 20px;
    box-shadow: 0 2px 5px rgba(0, 0, 0, 0.1);
    transition: background-color 0.2s ease;
    cursor: pointer;
  }

  .search-parameters-div .search-parameters-select:focus {
    outline: none;
    background-color: rgba(165, 201, 160, 0.8156862745);
  }

  .search-parameters-div .search-parameters-option {
    border: none;
    border-radius: 30px;
    padding: 10px;
    background-color: rgba(165, 201, 160, 0.8156862745);
    color: #2E2E2E;
  }


  .About {
    font-family: "Poppins", sans-serif;
    display: flex;
    flex-wrap: wrap;
    justify-content: center;
    gap: 2rem;

    margin: 5vw;
    max-width: 1200px;
    margin-left: auto;
    margin-right: auto;
  }

  .About-left-box {
    flex: 1 1 300px;
    min-width: 280px;
  }

  .About-left-heading {
    font-weight: 500;
    font-size: 50px;
    align-items: center;
    letter-spacing: 0.1px;
  }

  .About-left-text {
    font-weight: 200;
    font-size: calc(15px + 0.4vw);
  }

  .About-left-link {
    font-weight: 500;
    font-size: calc(12px + 0.4vw);
    color: #6b6eb9;
    cursor: pointer;
  }

  .About-right {
    display: flex;
    flex-wrap: wrap;
    justify-content: center;
    gap: 1.5rem;
    flex: 2 1 500px;
  }

.footer-right .footer-right-box {
  text-decoration: none;
  color: black;
  display: block;
  width: 16vw;
  margin: 0px 2vw;
  cursor: pointer;
  border-radius: 20px;
  cursor: pointer;
  transition: background-color 0.3s ease, transform 0.3s ease;
}

  .About-right-box:hover {
    transform: scale(1.03);
    box-shadow: 0 4px 12px rgba(0, 0, 0, 0.1);
  }

  .About-right-heading {
    font-weight: 500px;
    font-size: calc(14px + 0.4vw);
    letter-spacing: 0.1px;
  }

  .About-right-text {
    font-weight: 300;
    font-style: italic;
    /* CORRECTED: Kept the italic style and removed the conflicting one */
    font-size: calc(9px + 0.4vw);
  }


  /* added Simple Fade-In Animation on Page Load */
    @keyframes fadeInUp {
      from {
        opacity: 0;
        transform: translateY(30px);
      }

      to {
        opacity: 1;
        transform: translateY(0);
      }
    }

.About-right-box {
  opacity: 0;
  animation: fadeInUp 0.8s ease forwards;
  animation-delay: 0.8s;
}

  /* RESPONSIVE BREAKPOINTS */

  /* Tablet styles (768px and down) */
  @media screen and (max-width: 768px) {
    #header {
      flex-wrap: wrap;
      padding: 15px 0;
    }

    #header #header-title-box {
      margin-left: 3vw;
    }

    #header #header-navigation {
      width: 40vw;
      justify-content: space-around;
    }

    #header #header-navigation p {
      font-size: calc(10px + 0.5vw);
    }

    #header #header-signup-box {
      margin-right: 3vw;
    }

    #header #header-signup-box p {
      padding: 8px 20px;
      font-size: calc(10px + 0.5vw);
    }

    #main {
      flex-direction: column;
      margin: 4vw;
      gap: 30px;
    }

    .main-right {
      width: 100%;
      align-items: center;
    }

    .main-right-box {
      width: 80vw;
      max-width: 500px;
    }

    .main-right-search .main-right-search-form-input {
      width: calc(80vw - 130px);
      max-width: calc(500px - 130px);
    }

    .footer {
      flex-direction: column;
      gap: 30px;
      margin: 4vw;
      align-items: center;
    }

    .footer .footer-left-box {
      max-width: 100%;
      text-align: center;
    }

    .footer-right {
      flex-wrap: wrap;
      gap: 20px;
      justify-content: center;
      width: 100%;
    }

  .footer-right .footer-right-box {
    width: calc(50% - 40px);
    margin: 10px;
    min-width: 250px;
    text-align: center;
  }
  .hamburger-menu {
    display: flex;
  }

  .nav-menu {
    display: none;
  }


}


  /* Mobile styles (600px and down) */
  @media screen and (max-width: 600px) {

    /* Mobile Header Layout - Logo | Signup | Hamburger */
    #header {
      justify-content: flex-start;
      align-items: center;
      gap: 15px;
    }

    #header #header-title-box {
      margin-left: 5vw;
      order: 1;
    }

    #header #header-signup-box {
      order: 2;
      margin-right: 0;
      margin-left: auto;
    }

    .hamburger-menu {
      display: flex;
      order: 3;
      position: static;
      margin-right: 5vw;
      transform: none;
    }

    #header #header-navigation {
      display: none;
      position: absolute;
      top: 100%;
      left: 0;
      right: 0;
      background-color: #f4f7f2;
      flex-direction: column;
      width: 100%;
      padding: 20px 0;
      box-shadow: 0 2px 10px rgba(0, 0, 0, 0.1);
      z-index: 1000;
      order: 4;
    }

    #header #header-navigation.show {
      display: flex;
    }

    #header #header-navigation p {
      padding: 15px 20px;
      margin: 5px 0;
      border-bottom: 1px solid #e0e0e0;
      width: 100%;
      justify-content: center;
      font-size: calc(12px + 0.5vw);
    }

    #header #header-navigation p:last-child {
      border-bottom: none;
    }

    #header #header-signup-box p {
      padding: 8px 15px;
      font-size: 12px;
    }

    .main-heading {
      font-size: calc(18px + 2vw);
    }

    .main-left-links {
      flex-direction: column;
      gap: 10px;
    }

    .main-left-links .links-text {
      margin-right: 0;
      text-align: center;
      justify-content: center;
    }

    .main-right-box {
      width: 90vw;
    }

    .main-right-search .main-right-search-form-input {
      width: calc(90vw - 130px);
    }

    .footer-right .footer-right-box {
      width: 100%;
      margin: 10px 0;
      text-align: center;
    }
  }

  /* Small mobile styles (480px and down) */
  @media screen and (max-width: 480px) {
    #header #header-title-box {
      margin-left: 4vw;
    }

    #header #header-title-box #header-title {
      font-size: calc(14px + 1.5vw);
    }

    .hamburger-menu {
      margin-right: 4vw;
    }

    #main {
      margin: 4vw 2vw;
    }

    .main-heading {
      font-size: calc(16px + 3vw);
      line-height: 1.4;
    }

    .main-text {
      font-size: calc(10px + 0.8vw);
    }

    .main-right-upper-box {
      margin: 15px;
    }

    .main-right-search .search-icon {
      width: 14px;
      margin: 18px 15px;
    }

    .main-right-search .main-right-search-form-input {
      padding: 8px 25px;
      font-size: 14px;
      width: calc(90vw - 110px);
    }

    .About {
      margin: 4vw 2vw;
    }

    .About .About-left-heading,
    .About-right .About-right-heading {
      font-size: calc(12px + 0.8vw);
    }

    .About .About-left-text,
    .About-right .About-right-text {
      font-size: calc(10px + 0.6vw);
    }

    .About-right .About-right-box {
      padding: 20px;
      margin: 10px 0;
    }
  }

  /* Extra small mobile styles (360px and down) */
  @media screen and (max-width: 360px) {
    #header #header-title-box #header-title {
      font-size: 16px;
    }

    #header #header-signup-box p {
      padding: 8px 10px;
      font-size: 10px;
    }

    .hamburger-menu {
      margin-right: 4vw;
      width: 25px;
      height: 20px;
    }

    .main-heading {
      font-size: 22px;
    }

    .main-text {
      font-size: 12px;
    }

    .main-left-links .links-text {
      padding: 0px 20px;
      font-size: 12px;
      min-height: 40px;
    }

    .main-right-box {
      width: 95vw;
    }

    .main-right-search .main-right-search-form-input {
      width: calc(95vw - 100px);
      padding: 6px 20px;
      font-size: 12px;
    }

    .right-text {
      font-size: 14px !important;
    }

    .footer .footer-left-heading,
    .footer-right .footer-right-heading {
      font-size: 14px;
    }

    .footer .footer-left-text,
    .footer-right .footer-right-text {
      font-size: 11px;
    }

    .footer-right .footer-right-box {
      padding: 15px;
      margin: 8px 0;
    }
  }

  /* Dark Mode Styles */
  [data-theme="dark"] {
    color-scheme: dark;
  }

  [data-theme="dark"] body {
    background-color: #0d0d0d;
    color: #f1f1f1;
    transition: background-color 0.3s ease, color 0.3s ease;
  }

  [data-theme="dark"] #header {
    background-color: #121212;
    border-bottom: 1px solid #2c2c2c;
  }

  [data-theme="dark"] #header #header-title {
    color: #ffffff;
  }

  [data-theme="dark"] .hamburger-line {
    background: #ffffff;
  }

  [data-theme="dark"] #header #header-navigation {
    background-color: #121212;
  }

[data-theme="dark"] .nav-menu a {
  color: #dff8f8;
}

[data-theme="dark"] .nav-menu a:hover {
  text-decoration: underline;
  color: #4CAF50;
}

  [data-theme="dark"] #header #header-navigation p {
    color: #e0e0e0;
  }

  [data-theme="dark"] #header #header-navigation p:hover {
    color: #ffffff;
  }

  [data-theme="dark"] #header #header-signup-box p {
    background-color: #2c5a57;
    color: #b8e6e1;
  }


[data-theme="dark"] .main-text {
  color: #e0e0e0;
}

  [data-theme="dark"] .main-heading {
    color: #ffffff;
  }

  [data-theme="dark"] .welcome {
    background-color: #3d2f1a;
    color: #d4a853;
  }

  [data-theme="dark"] .links-text {
    background-color: #1a1a1a;
    color: #e0e0e0;
    border: 1px solid #333;
  }

  [data-theme="dark"] .links-text:hover {
    background-color: #333;
    color: #ffffff;
  }

  [data-theme="dark"] .features-box {
    background-color: #4a3420;
    color: #d4a853;
  }

  [data-theme="dark"] .try-box {
    border-color: #444;
  }

  [data-theme="dark"] .main-right-box {
    background-color: #1a2e1a;
    color: #e0e0e0;
  }

  [data-theme="dark"] .main-right-upper-box {
    background-color: #0f1f0f;
    color: #e0e0e0;
  }

  [data-theme="dark"] .right-text {
    color: #e0e0e0;
  }

  [data-theme="dark"] .main-right-search-form-input {
    background-color: #1e1e1e;
    color: #ffffff;
    border: 1px solid #444;
  }

  [data-theme="dark"] .main-right-search-form-input::placeholder {
    color: #888;
  }

  [data-theme="dark"] .search-icon {
    color: #888;
  }

  [data-theme="dark"] .search-parameters-select {
    background-color: #2a3b2a;
    color: #f7b86e;
    border: 1px solid #f7b86e;
  }

  [data-theme="dark"] .search-parameters-select:focus {
    background-color: #1a2e1a;
    outline: none;
    border: 1px solid #f7b86e;
  }

  [data-theme="dark"] .search-parameters-option {
    background-color: #2a3b2a;
    color: #f7b86e;
  }

  [data-theme="dark"] .About-left-heading,
  [data-theme="dark"] .About-right-heading {
    color: #ffffff;
  }

  [data-theme="dark"] .About-left-text,
  [data-theme="dark"] .About-right-text {
    color: #cccccc;
  }

  [data-theme="dark"] .About-left-link {
    color: #8a8ddb;
  }

  [data-theme="dark"] .About-right .About-right-box:hover {
    background-color: #2a2a2a;
    color: #ffffff;
  }

  [data-theme="dark"] .About-right svg {
    stroke: #e0e0e0;
  }

  [data-theme="dark"] .modern-footer {
    background: linear-gradient(135deg, #0a1f1d 0%, #0d2420 100%);
  }

  [data-theme="dark"] .footer-logo {
    background: linear-gradient(135deg, #e0e0e0, #f7b86e);
    -webkit-background-clip: text;
    -webkit-text-fill-color: transparent;
    background-clip: text;
  }

  [data-theme="dark"] .footer-description {
    color: #a0c4c1;
  }

  [data-theme="dark"] .social-link {
    background: rgba(223, 248, 248, 0.05);
    border-color: rgba(223, 248, 248, 0.1);
  }

  [data-theme="dark"] .social-link:hover {
    background: rgba(223, 248, 248, 0.1);
    border-color: rgba(223, 248, 248, 0.2);
  }

  [data-theme="dark"] .footer-links h4,
  [data-theme="dark"] .footer-community h4 {
    color: #ffffff;
  }

  [data-theme="dark"] .footer-links a {
    color: #a0c4c1;
  }

  [data-theme="dark"] .footer-links a:hover {
    color: #dff8f8;
  }

  [data-theme="dark"] .oss-badge {
    background: rgba(223, 248, 248, 0.05);
    border-color: rgba(223, 248, 248, 0.1);
  }

  [data-theme="dark"] .oss-badge:hover {
    background: rgba(223, 248, 248, 0.1);
    border-color: rgba(223, 248, 248, 0.2);
  }

  [data-theme="dark"] .community-text {
    color: #a0c4c1;
  }

  [data-theme="dark"] .footer-divider {
    background: linear-gradient(90deg, transparent, rgba(223, 248, 248, 0.1), transparent);
  }

  [data-theme="dark"] .copyright,
  [data-theme="dark"] .footer-bottom-links a {
    color: #a0c4c1;
  }

  [data-theme="dark"] .footer-bottom-links a:hover {
    color: #dff8f8;
  }

  /* Responsive breakpoints integrated from paste-2.txt */

  /* General responsive styles */
  @media screen and (max-width: 768px) {
    body {
      font-size: 14px;
      padding-top: 8vh;
    }

    .container {
      padding: 10px;
    }
  }

  @media screen and (max-width: 600px) {
    .theme-toggle {
      width: 35px;
      height: 35px;
      margin-right: 10px;
    }

    .theme-toggle .sun-icon,
    .theme-toggle .moon-icon {
      width: 18px;
      height: 18px;
    }
  }

  @media screen and (max-width: 480px) {
    .theme-toggle {
      width: 32px;
      height: 32px;
      margin-right: 8px;
    }

    .theme-toggle .sun-icon,
    .theme-toggle .moon-icon {
      width: 16px;
      height: 16px;
    }
  }

  @media screen and (max-width: 360px) {
    .theme-toggle {
      width: 30px;
      height: 30px;
      margin-right: 6px;
    }

    .theme-toggle .sun-icon,
    .theme-toggle .moon-icon {
      width: 14px;
      height: 14px;
    }
  }


  /* Modern Footer Styles */
  .modern-footer {
    background: linear-gradient(135deg, #163d3b 0%, #1a4441 100%);
    color: #dff8f8;
    padding: 60px 5vw 40px;
    position: relative;
    overflow: hidden;
  }

  .modern-footer::before {
    content: '';
    position: absolute;
    top: 0;
    left: 0;
    right: 0;
    height: 1px;
    background: linear-gradient(90deg, transparent, rgba(74, 138, 133, 0.5), transparent);
  }

  .footer-container {
    max-width: 1200px;
    margin: 0 auto;
  }

  .footer-top {
    display: grid;
    grid-template-columns: 2fr 1fr 1fr;
    gap: 60px;
    margin-bottom: 50px;
  }

  /* Footer Brand Section */
  .footer-brand {
    max-width: 400px;
  }

  .footer-logo {
    font-size: 32px;
    font-weight: 600;
    margin-bottom: 20px;
    background: linear-gradient(135deg, #c7c6c0, #f7b86e);
    -webkit-background-clip: text;
    -webkit-text-fill-color: transparent;
    background-clip: text;
    font-family: "Poppins", sans-serif;
    /* background-color: #f7b86e; */
    /* color: #544c1e; */
  }

  .footer-description {
    font-size: 16px;
    line-height: 1.7;
    color: #b8d4d1;
    margin-bottom: 30px;
    font-weight: 300;
  }

  /* Social Links */
  .social-links {
    display: flex;
    gap: 16px;
  }

  .social-link {
    display: inline-flex;
    align-items: center;
    justify-content: center;
    width: 48px;
    height: 48px;
    background: rgba(223, 248, 248, 0.1);
    border: 1px solid rgba(223, 248, 248, 0.2);
    border-radius: 12px;
    color: #dff8f8;
    text-decoration: none;
    transition: all 0.3s ease;
    backdrop-filter: blur(10px);
    box-shadow: 0 0 0 transparent;
    /* base state */
  }

  .social-link:hover {
    background: rgba(223, 248, 248, 0.2);
    border-color: rgba(223, 248, 248, 0.4);
    transform: translateY(-2px);
    box-shadow:
      0 4px 12px rgba(223, 248, 248, 0.3),
      0 0 10px rgba(223, 248, 248, 0.4);
    /* glow effect */
  }


  /* Footer Links Section */
  .footer-links h4 {
    font-size: 18px;
    font-weight: 500;
    margin-bottom: 24px;
    color: #dff8f8;
  }

  .footer-links ul {
    list-style: none;
  }

  .footer-links li {
    margin-bottom: 12px;
  }

  .footer-links a {
    color: #b8d4d1;
    text-decoration: none;
    font-size: 15px;
    font-weight: 300;
    transition: all 0.3s ease;
    position: relative;
  }

  .footer-links a:hover {
    color: #dff8f8;
    transform: translateX(4px);
  }

  .footer-links a::before {
    content: '';
    position: absolute;
    left: -20px;
    top: 50%;
    transform: translateY(-50%);
    width: 0;
    height: 2px;
    background: linear-gradient(90deg, #a5c9a0, #f7b86e);
    transition: width 0.3s ease;
  }

  .footer-links a:hover::before {
    width: 12px;
  }

  /* Footer Community Section */
  .footer-community h4 {
    font-size: 18px;
    font-weight: 500;
    margin-bottom: 24px;
    color: #dff8f8;
  }

  .community-badges {
    display: flex;
    flex-direction: column;
    gap: 16px;
    margin-bottom: 20px;
  }

  .gssoc-badge img {
    height: 32px;
    border-radius: 6px;
    transition: transform 0.3s ease;
  }

  .gssoc-badge:hover img {
    transform: scale(1.05);
  }

  .oss-link {
    text-decoration: none;
  }

  .oss-badge {
    display: flex;
    align-items: center;
    gap: 0.5rem;

    border: 1px solid #e2e8f0;
    color: #1e293b;
    border-radius: 20px;
    /* Pill shape */

    /* CHANGE THIS: Adjust padding to change the badge's overall size */
    padding: 8px 14px;

    transition: background-color 0.2s ease;
  }


  .oss-badge img {
    width: 25px;
    height: 25px;
  }

  .oss-badge span {
    font-size: 14px;
    color: #dff8f8;

  }

  .community-text {
    color: #b8d4d1;
    font-size: 14px;
    font-weight: 300;
    line-height: 1.6;
  }

  /* Footer Bottom */
  .footer-divider {
    height: 1px;
    background: linear-gradient(90deg, transparent, rgba(223, 248, 248, 0.2), transparent);
    margin-bottom: 30px;
  }

  .footer-bottom-content {
    display: flex;
    justify-content: space-between;
    align-items: center;
    flex-wrap: wrap;
    gap: 20px;
  }

  .copyright {
    color: #b8d4d1;
    font-size: 14px;
    font-weight: 300;
  }

  .footer-bottom-links {
    display: flex;
    gap: 32px;
  }

  .footer-bottom-links a {
    color: #b8d4d1;
    text-decoration: none;
    font-size: 14px;
    font-weight: 300;
    transition: color 0.3s ease;
  }

  .footer-bottom-links a:hover {
    color: #dff8f8;
  }

  /* Responsive Design */

  /* Tablet styles (768px and down) */
  @media screen and (max-width: 768px) {
    .modern-footer {
      padding: 50px 4vw 30px;
    }

    .footer-top {
      grid-template-columns: 1fr;
      gap: 40px;
    }

    .footer-brand {
      max-width: 100%;
      text-align: center;
    }

    .footer-logo {
      font-size: 28px;
    }

    .social-links {
      justify-content: center;
    }

    .footer-links,
    .footer-community {
      text-align: center;
    }

    .community-badges {
      align-items: center;
    }

    .footer-bottom-content {
      flex-direction: column;
      text-align: center;
    }

    .footer-bottom-links {
      gap: 24px;
    }
  }

  /* Mobile styles (600px and down) */
  @media screen and (max-width: 600px) {
    .main-content {
      padding: 40px 20px;
    }

    .preview-text h2 {
      font-size: 24px;
    }

    .preview-text p {
      font-size: 14px;
    }

    .modern-footer {
      padding: 40px 3vw 25px;
    }

    .footer-top {
      gap: 35px;
    }

    .footer-logo {
      font-size: 26px;
      margin-bottom: 16px;
    }

    .footer-description {
      font-size: 15px;
      margin-bottom: 25px;
    }

    .social-links {
      gap: 12px;
    }

    .social-link {
      width: 44px;
      height: 44px;
    }

    .footer-links h4,
    .footer-community h4 {
      font-size: 17px;
      margin-bottom: 20px;
    }

    .footer-links a {
      font-size: 14px;
    }

    .community-badges {
      gap: 12px;
    }

    .gssoc-badge img {
      height: 28px;
    }

    .oss-badge {
      padding: 6px 12px;
      font-size: 13px;
    }

    .footer-bottom-links {
      flex-direction: column;
      gap: 16px;
    }

    .copyright,
    .footer-bottom-links a {
      font-size: 13px;
    }
  }


  /* Small mobile styles (480px and down) */
  @media screen and (max-width: 480px) {
    .modern-footer {
      padding: 35px 4vw 20px;
    }

    .footer-top {
      gap: 30px;
    }

    .footer-logo {
      font-size: 24px;
    }

    .footer-description {
      font-size: 14px;
      line-height: 1.6;
    }

    .social-link {
      width: 40px;
      height: 40px;
    }

    .footer-links h4,
    .footer-community h4 {
      font-size: 16px;
      margin-bottom: 18px;
    }

    .community-text {
      font-size: 13px;
    }

    .gssoc-badge img {
      height: 26px;
    }

    .oss-badge {
      padding: 5px 10px;
      font-size: 12px;
      gap: 6px;
    }
  }

  /* Extra small mobile styles (360px and down) */
  @media screen and (max-width: 360px) {
    .preview-text h2 {
      font-size: 20px;
    }

    .modern-footer {
      padding: 30px 5vw 18px;
    }

    .footer-logo {
      font-size: 22px;
    }

    .footer-description {
      font-size: 13px;
    }

    .social-link {
      width: 36px;
      height: 36px;
    }

    .footer-links h4,
    .footer-community h4 {
      font-size: 15px;
    }

    .footer-links a {
      font-size: 13px;
    }

    .community-text {
      font-size: 12px;
    }

    .copyright,
    .footer-bottom-links a {
      font-size: 12px;
    }

  }


  /* ===== Upload Page Navbar Styling ===== */
  nav {
    display: flex;
    justify-content: center;
    align-items: center;
    gap: 30px;
    padding-bottom: 15px;
    font-family: 'Segoe UI', Tahoma, Geneva, Verdana, sans-serif;
  }

  nav a {
    text-decoration: none;
    color: #333;
    font-size: 16px;
    font-weight: 600;
    text-transform: uppercase;
    padding: 20px 0px 12px 12px;
    transition: all 0.3s ease;
    border-radius: 4px;
  }

  nav a:hover {
    color: #4CAF50;
  }

  .links-text {
    cursor: pointer;
    transition: all 0.3s ease;
  }

  .links-text:hover {
    font-weight: 400;
    text-decoration: underline;
  }


  .footer {
    background-color: #1e1e1e;
    color: #fff;
    text-align: center;
    padding: 20px 10px;
    margin-top: 50px;
    font-size: 14px;
  }

  .footer-content p {
    margin: 5px 0;

  }


  @media (max-width: 600px) {
    .footer {
      font-size: 12px;
      padding: 15px 5px;
    }

  }

  /* Hover and Shadow Effects */
  button,
  img,
  .card,
  .hover-effect {
    transition: box-shadow 0.3s ease, transform 0.3s ease;

}
.bookmark-btn {
  margin-top: 10px;
  padding: 6px 12px;
  font-size: 0.9rem;
  background-color: #f7b86e;
  color: white;
  border: none;
  border-radius: 6px;
  cursor: pointer;
}

.bookmark-btn.bookmarked {
  background-color: #f3a847;
}


.rating {
  margin-top: 10px;
}

.rating .star {
  font-size: 20px;
  cursor: pointer;
  color: #ccc;
  transition: color 0.3s;
}

.rating .star.filled {
  color: #f7b86e;
}

@media (max-width: 770px) and (min-width: 599px) {
  .main-left {
    display: flex;
    flex-direction: column;
    align-items: center;
    text-align: center;
    padding-top: 1rem;
    gap: 1rem;
  }

  .main-left-links {
    display: flex;
    flex-direction: row;
    gap: 0.75rem;
    width: 58%;
    align-items: center;
  }

  .main-left-links .links-text {
    width: 90%;
    max-width: 300px;
    padding: 0.75rem 1rem;
    text-align: center;
    justify-content: center;
  }
}
/* Hover and Shadow Effects */
button,img, .card, .hover-effect {
  transition: box-shadow 0.3s ease, transform 0.3s ease;
}
main{

  button:hover,
  img:hover,
  .card:hover,
  .hover-effect:hover {
    box-shadow: 0 4px 16px rgba(0, 0, 0, 0.15), 0 1.5px 4px rgba(0, 0, 0, 0.10);
    transform: scale(1.04);
    z-index: 2;
  }

  .to_top {
    bottom: 10px;
    right: 40px;
    position: fixed;

  }

  #scroll_top_btn {
    color: #ab8335;
    font-weight: bolder;
    font-size: larger;
  }

    
}

.feature-cards-container {
  display: flex;
  justify-content: space-between;
  align-items: stretch;
  gap: 32px;
  margin: 32px 0;
}

/* Light mode styles (default) */
.feature-card {
  background: #d2e6ce;
  color: #222;
  border-radius: 20px;
  box-shadow: 0 2px 12px rgba(0,0,0,0.06);
  padding: 32px 28px;
  flex: 1 1 0;
  display: flex;
  flex-direction: column;
  align-items: center;
  min-width: 220px;
  max-width: 350px;
  transition: box-shadow 0.2s, transform 0.2s;
}

.feature-card .About-right-heading,
.feature-card .About-right-text {
  color: #222;
}

.feature-card svg {
  stroke: #1d1d1d !important;
}

[data-theme="dark"] .feature-card {
  background: #223024;
  color: #f7f7f7;
  box-shadow: 0 2px 12px rgba(0,0,0,0.18);
}
[data-theme="dark"] .feature-card .About-right-heading,
[data-theme="dark"] .feature-card .About-right-text {
  color: #f7f7f7;
}
[data-theme="dark"] .feature-card svg {
  stroke: #f7b86e !important;
}
[data-theme="dark"] .feature-card:hover {
  box-shadow: 0 6px 24px rgba(247,184,110,0.18);
}

.feature-card:hover {
  box-shadow: 0 6px 24px rgba(76,175,80,0.13);
  transform: translateY(-4px) scale(1.03);
}

  .feature-card svg {
    margin-bottom: 18px;
  }

  .feature-card .About-right-heading {
    margin-bottom: 8px;
    font-size: 1.25rem;
    font-weight: 500;
    text-align: center;
  }

  .feature-card .About-right-text {
    font-size: 1rem;
    font-style: italic;
    color: #222;
    text-align: center;
  }


}



/* Note Styling */
/* Container for all notes */
#notesContainer {
  display: grid;
  grid-template-columns: repeat(auto-fill, minmax(280px, 1fr));
  gap: 1.5rem;
  padding: 2rem;
  font-family: 'Poppins', sans-serif;
}

/* Each note card */
.note-card {
  height: 30vh;
  display: flex;
  align-items: center;
  justify-content: space-between;
  background-color: #ffffff;
  border-radius: 1rem;
  padding: 1.5rem;
  /* border: 1px solid black; */
  box-shadow: 0 6px 18px rgba(0, 0, 0, 0.1);
  transition: transform 0.2s ease, box-shadow 0.2s ease;
}
.note-card .mark{
  display: flex;align-items: center;
  justify-content: center;
  flex-direction: column;
}
.note-card:hover {
  transform: translateY(-2px);
  box-shadow: 0 10px 24px rgba(0, 0, 0, 0.15);
}

/* Headings */
.note-card h3 {
  margin-top: 0;
  font-size: 1.3rem;
  color: #090909;
}
.note-card h3:hover {
  margin-top: 0;
  font-size: 1.4rem;
  text-decoration: none;
}

/* Paragraph styling */
.note-card p {
  margin: 0.4rem 0;
  color: #555;
}

/* Download link */
.note-card a {
  display: inline-block;
  margin-top: 0.8rem;
  background-color: #4caf50;
  color: #fff;
  padding: 0.5rem 1rem;
  border-radius: 0.5rem;
  text-decoration: none;
  font-weight: 500;
  transition: background-color 0.3s;
}

.note-card a:hover {
  background-color: #3ca041;
}

/* Bookmark button */
.bookmark-btn {
  margin-top: 1rem;
  background: none;
  border: 2px solid #ffa000;
  color: #ffa000;
  padding: 0.4rem 0.8rem;
  border-radius: 0.5rem;
  cursor: pointer;
  font-weight: 600;
  transition: all 0.3s ease;
}

.bookmark-btn:hover {
  background-color: #ffe082;
  color: #000;
}

.bookmark-btn.bookmarked {
  background-color: #ffd54f;
  color: #000;
  border-color: #ffca28;
}

/* Star rating */
.rating {
  margin-top: 1rem;
}

.rating .star {
  font-size: 1.3rem;
  color: #ccc;
  cursor: pointer;
  transition: color 0.2s;
}


  @media (max-width: 900px) {
    .feature-cards-container {
      flex-direction: column;
      gap: 24px;
      align-items: center;
    }
    .feature-card {
      max-width: 90vw;
      width: 100%;
    }
  }
<|MERGE_RESOLUTION|>--- conflicted
+++ resolved
@@ -79,16 +79,121 @@
   box-sizing: border-box;
 }
 
-html,
-body {
-  height: 100%;
-  overflow-x: hidden;
-  font-family: "Poppins", sans-serif;
-  background-color: #f4f7f2;
-}
-
-<<<<<<< HEAD
-=======
+  /* Ensure parent scroll works */
+  html,
+  body {
+    height: 100%;
+    overflow-x: hidden;
+    font-family: "Poppins", sans-serif;
+  }
+
+  /* Sticky header */
+  #header {
+    position: fixed;
+    top: 0;
+    left: 0;
+    width: 100vw;
+    z-index: 1000;
+    display: flex;
+    flex-direction: row;
+    justify-content: space-between;
+    align-items: center;
+    padding: 15px 0;
+    backdrop-filter: blur(12px);
+    -webkit-backdrop-filter: blur(12px);
+    box-shadow: none !important;
+    border-bottom: none !important;
+    margin: 0;
+  }
+
+  /* Flex box for left/right header items */
+  #header div {
+    display: flex;
+  }
+
+  /* Ensures text/icons inside header are centered vertically */
+  #header div p {
+    display: flex;
+    align-items: center;
+  }
+
+  /* Left section spacing */
+  #header #header-title-box {
+    margin-left: 5vw;
+  }
+
+  #header-title-box {
+    display: flex;
+    align-items: center;
+  }
+
+  /* Title style */
+  #header #header-title-box #header-title {
+    font-weight: 500;
+    font-style: normal;
+    font-size: calc(12px+1vw);
+  }
+
+/* Hamburger lines */
+.hamburger-line {
+  width: 25px;
+  height: 3px;
+  background-color: #333;
+  margin: 4px 0;
+  border-radius: 2px;
+}
+
+/* Hamburger button */
+.hamburger-menu {
+  background: none;
+  border: none;
+  cursor: pointer;
+  padding: 10px;
+  display: flex;
+  flex-direction: column;
+  z-index: 1000;
+}
+
+/* Wrapper to group button and sidebar */
+.hamburger-wrapper {
+  position: relative;
+  display: inline-block;
+  padding-left: 20px;
+}
+
+/* Sidebar - hidden by default */
+.hover-sidebar {
+  position: absolute;
+  top: 0;
+  left: -250px; /* Hidden left */
+  width: 180px;
+  height: 100vh;
+  background: white;
+  box-shadow: 2px 0 10px rgba(0,0,0,0.1);
+  transition: left 0.3s ease;
+  border-radius: 20px;
+  /* border: 2px black; */
+}
+
+.hover-sidebar a{
+  text-decoration: none;
+  color: black;
+  margin: 20px;
+  display: flex;
+  flex-direction: column;
+  gap: 50px;
+
+}
+.hover-sidebar a:hover{
+  color: green;
+  text-decoration: underline;
+}
+
+/* On hover, slide the sidebar in */
+.hamburger-wrapper:hover .hover-sidebar {
+  left: 50px; /* Adjust to position beside hamburger */
+}
+
   /* Navigation Menu Styles */
   #header #header-navigation {
     width: 40vw;
@@ -154,27 +259,10 @@
     color: #dff8f8;
   }
 
-
-.main-left-links .links-text {
-  display: inline-flex;
-  margin-right: 1vw;
-  padding: 0px 30px;
-  font-family: "Poppins", sans-serif;
-  font-weight: 300;
-  font-style: normal;
-  font-size: calc(9px + 0.4vw);
-  min-height: calc(50px - 0.4vw);
-  align-items: center;
-  border-radius: 30px;
-  cursor: pointer;
-  
-}
-
   [data-theme="dark"] .theme-toggle .sun-icon {
     opacity: 0;
     visibility: hidden;
   }
-
 
   [data-theme="dark"] .theme-toggle .moon-icon {
     opacity: 1;
@@ -213,7 +301,6 @@
     font-family: "Poppins", sans-serif;
   }
 
->>>>>>> 54bee46a
   /* Sticky header */
   #header {
     position: fixed;
