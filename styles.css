--- conflicted
+++ resolved
@@ -849,9 +849,7 @@
     font-size: calc(9px + 0.4vw);
   }
 
-<<<<<<< HEAD
-
-=======
+
   /* added Simple Fade-In Animation on Page Load */
     @keyframes fadeInUp {
       from {
@@ -883,7 +881,7 @@
     animation-delay: 0.8s;
   }
 }
->>>>>>> fba69ea1
+
   /* RESPONSIVE BREAKPOINTS */
 
   /* Tablet styles (768px and down) */
@@ -2153,7 +2151,6 @@
     text-align: center;
   }
 
-<<<<<<< HEAD
 
 }
 
@@ -2262,7 +2259,8 @@
   cursor: pointer;
   transition: color 0.2s;
 }
-=======
+
+
   @media (max-width: 900px) {
     .feature-cards-container {
       flex-direction: column;
@@ -2274,4 +2272,3 @@
       width: 100%;
     }
   }
->>>>>>> fba69ea1
