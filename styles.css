  @import url("https://fonts.googleapis.com/css2?family=Open+Sans:wght@600&family=Poppins:ital,wght@0,100;0,200;0,300;0,400;0,500;0,600;0,700;0,800;0,900;1,100;1,200;1,300;1,400;1,500;1,600;1,700;1,800;1,900");


body {
  background-color: #f4f7f2;
  margin: 0;
  padding:0;
}

  .theme-toggle {
    display: flex;
    align-items: center;
    justify-content: center;
    width: 40px;
    height: 40px;
    background: rgba(22, 61, 59, 0.1);
    border: 1px solid rgba(22, 61, 59, 0.2);
    border-radius: 50%;
    cursor: pointer;
    transition: all 0.3s ease;
    margin-right: 15px;
    position: relative;
    overflow: hidden;
  }

  .theme-toggle:hover {
    background: rgba(22, 61, 59, 0.2);
    border-color: rgba(22, 61, 59, 0.3);
    transform: scale(1.05);
  }

  .theme-toggle .sun-icon,
  .theme-toggle .moon-icon {
    position: absolute;
    top: 50%;
    left: 50%;
    transform: translate(-50%, -50%);
    transition: all 0.3s ease;
    color: #163d3b;
  }

  .theme-toggle .sun-icon {
    opacity: 1;
    visibility: visible;
  }

  .theme-toggle .moon-icon {
    opacity: 0;
    visibility: hidden;
  }

  /* Dark mode theme toggle button styles */
  [data-theme="dark"] .theme-toggle {
    background: rgba(223, 248, 248, 0.1);
    border-color: rgba(223, 248, 248, 0.2);
  }

  [data-theme="dark"] .theme-toggle:hover {
    background: rgba(223, 248, 248, 0.2);
    border-color: rgba(223, 248, 248, 0.3);
  }

  [data-theme="dark"] .theme-toggle .sun-icon,
  [data-theme="dark"] .theme-toggle .moon-icon {
    color: #dff8f8;
  }

  [data-theme="dark"] .theme-toggle .sun-icon {
    opacity: 0;
    visibility: hidden;
  }

  [data-theme="dark"] .theme-toggle .moon-icon {
    opacity: 1;
    visibility: visible;
  }

  /* Integrated code from paste-2.txt (lines 90 to 154) */

  /* Example integrated styles (replace with actual content from paste-2.txt) */
  .example-class {
    color: #333;
    font-size: 16px;
    margin: 10px;
  }

  .another-example {
    display: flex;
    justify-content: center;
    align-items: center;
    padding: 20px;
  }

  /* Navigation Menu Styles with updated order for theme toggle */
  /* General reset if needed */
  * {
    margin: 0;
    padding: 0;
    box-sizing: border-box;
  }

  /* Ensure parent scroll works */
  html,
  body {
    height: 100%;
    overflow-x: hidden;
    font-family: "Poppins", sans-serif;
  }

  /* Sticky header */
  #header {
    position: fixed;
    top: 0;
    left: 0;
    width: 100vw;
    z-index: 1000;
    display: flex;
    flex-direction: row;
    justify-content: space-between;
    align-items: center;
    padding: 15px 0;
    backdrop-filter: blur(12px);
    -webkit-backdrop-filter: blur(12px);
    box-shadow: none !important;
    border-bottom: none !important;
    margin: 0;
  }

  /* Flex box for left/right header items */
  #header div {
    display: flex;
  }

  /* Ensures text/icons inside header are centered vertically */
  #header div p {
    display: flex;
    align-items: center;
  }

  /* Left section spacing */
  #header #header-title-box {
    margin-left: 5vw;
  }

  #header-title-box {
    display: flex;
    align-items: center;
  }

  /* Title style */
  #header #header-title-box #header-title {
    font-weight: 500;
    font-style: normal;
    font-size: calc(12px+1vw);
  }

/* Hamburger lines */
.hamburger-line {
  width: 25px;
  height: 3px;
  background-color: #333;
  margin: 4px 0;
  border-radius: 2px;
}

/* Hamburger button */
.hamburger-menu {
  background: none;
  border: none;
  cursor: pointer;
  padding: 10px;
  display: flex;
  flex-direction: column;
  z-index: 1000;
}

/* Wrapper to group button and sidebar */
.hamburger-wrapper {
  position: relative;
  display: inline-block;
  padding-left: 20px;
}

/* Sidebar - hidden by default */
.hover-sidebar {
  position: absolute;
  top: 0;
  left: -250px; /* Hidden left */
  width: 180px;
  height: 100vh;
  background: white;
  box-shadow: 2px 0 10px rgba(0,0,0,0.1);
  transition: left 0.3s ease;
  border-radius: 20px;
  /* border: 2px black; */
}

.hover-sidebar a{
  text-decoration: none;
  color: black;
  margin: 20px;
  display: flex;
  flex-direction: column;
  gap: 50px;

}
.hover-sidebar a:hover{
  color: green;
  text-decoration: underline;
}

/* On hover, slide the sidebar in */
.hamburger-wrapper:hover .hover-sidebar {
  left: 50px; /* Adjust to position beside hamburger */
}

  /* Navigation Menu Styles */
  #header #header-navigation {
    width: 40vw;
    justify-content: space-between;
  }


  .theme-toggle {
    display: flex;
    align-items: center;
    justify-content: center;
    width: 40px;
    height: 40px;
    background: rgba(22, 61, 59, 0.1);
    border: 1px solid rgba(22, 61, 59, 0.2);
    border-radius: 50%;
    cursor: pointer;
    transition: all 0.3s ease;
    margin-right: 15px;
    position: relative;
    overflow: hidden;
  }

  .theme-toggle:hover {
    background: rgba(22, 61, 59, 0.2);
    border-color: rgba(22, 61, 59, 0.3);
    transform: scale(1.05);
  }

  .theme-toggle .sun-icon,
  .theme-toggle .moon-icon {
    position: absolute;
    top: 50%;
    left: 50%;
    transform: translate(-50%, -50%);
    transition: all 0.3s ease;
    color: #163d3b;
  }

  .theme-toggle .sun-icon {
    opacity: 1;
    visibility: visible;
  }

  .theme-toggle .moon-icon {
    opacity: 0;
    visibility: hidden;
  }

  /* Dark mode theme toggle button styles */
  [data-theme="dark"] .theme-toggle {
    background: rgba(223, 248, 248, 0.1);
    border-color: rgba(223, 248, 248, 0.2);
  }

  [data-theme="dark"] .theme-toggle:hover {
    background: rgba(223, 248, 248, 0.2);
    border-color: rgba(223, 248, 248, 0.3);
  }

  [data-theme="dark"] .theme-toggle .sun-icon,
  [data-theme="dark"] .theme-toggle .moon-icon {
    color: #dff8f8;
  }

<<<<<<< HEAD
.main-left-links .links-text {
  display: inline-flex;
  margin-right: 1vw;
  padding: 0px 30px;
  font-family: "Poppins", sans-serif;
  font-weight: 300;
  font-style: normal;
  font-size: calc(9px + 0.4vw);
  min-height: calc(50px - 0.4vw);
  align-items: center;
  border-radius: 30px;
  cursor: pointer;
  
}
=======
  [data-theme="dark"] .theme-toggle .sun-icon {
    opacity: 0;
    visibility: hidden;
  }
>>>>>>> f9185278

  [data-theme="dark"] .theme-toggle .moon-icon {
    opacity: 1;
    visibility: visible;
  }

  /* Integrated code from paste-2.txt (lines 90 to 154) */

  /* Example integrated styles (replace with actual content from paste-2.txt) */
  .example-class {
    color: #333;
    font-size: 16px;
    margin: 10px;
  }

  .another-example {
    display: flex;
    justify-content: center;
    align-items: center;
    padding: 20px;
  }

  /* Navigation Menu Styles with updated order for theme toggle */
  /* General reset if needed */
  * {
    margin: 0;
    padding: 0;
    box-sizing: border-box;
  }

  /* Ensure parent scroll works */
  html,
  body {
    height: 100%;
    overflow-x: hidden;
    font-family: "Poppins", sans-serif;
  }

  /* Sticky header */
  #header {
    position: fixed;
    top: 0;
    left: 0;
    width: 100vw;
    z-index: 1000;
    display: flex;
    flex-direction: row;
    justify-content: space-between;
    align-items: center;
    padding: 15px 0;
    backdrop-filter: blur(12px);
    -webkit-backdrop-filter: blur(12px);
    box-shadow: none !important;
    border-bottom: none !important;
    margin: 0;
  }

  /* Flex box for left/right header items */
  #header div {
    display: flex;
  }

  /* Ensures text/icons inside header are centered vertically */
  #header div p {
    display: flex;
    align-items: center;
  }

  /* Left section spacing */
  #header #header-title-box {
    margin-left: 5vw;
  }

  #header-title-box {
    display: flex;
    align-items: center;
  }

  /* Title style */
  #header #header-title-box #header-title {
    font-weight: 500;
    font-style: normal;
    font-size: calc(12px+1vw);
  }

  /* Hamburger Menu Styles */
  .hamburger-menu {
    display: none;
    flex-direction: column;
    justify-content: space-around;
    width: 30px;
    height: 25px;
    background: transparent;
    border: none;
    cursor: pointer;
    padding: 0;
    z-index: 1001;
  }

  .hamburger-line {
    width: 100%;
    height: 3px;
    background-color: #163d3b;
    border-radius: 2px;
    transition: all 0.3s ease;
  }


  .hamburger-menu.active .hamburger-line:nth-child(1) {
    transform: rotate(45deg) translate(6px, 6px);
  }

.search-parameters-div {
  display: flex;
  align-items: center;
  justify-content: center;
  margin: 4px 0px;
}
.sidebar {
  position: fixed;
  top: 0;
  left: -250px;
  width: 250px;
  height: 100%;
  background-color: white;
  transition: left 0.3s ease;
  z-index: 1000;
}

.sidebar.active {
  left: 0;
}





  .hamburger-menu.active .hamburger-line:nth-child(2) {
    opacity: 0;
  }

  .hamburger-menu.active .hamburger-line:nth-child(3) {
    transform: rotate(-45deg) translate(6px, -6px);
  }

  /* Navigation Menu Styles */
  #header #header-navigation {
    width: 40vw;
    justify-content: space-between;
  }

  #header #header-navigation p {
    font-family: "Poppins", sans-serif;
    font-weight: 300;
    font-style: normal;
    font-size: calc(9px + 0.4vw);
    transition: font-weight 0.1s, text-decoration 0.1s;
    cursor: pointer;
  }

  .nav-menu {
    display: flex;

    gap: 20px;
  }

  .nav-menu a {
    text-decoration: none;
    overflow: hidden;
    position: relative;
    display: inline-block;
    color: #000000;
    font-weight: 700;
    font-style: normal;
    font-family: "Poppins", sans-serif;
  }

  .nav-menu a::before,
  .nav-menu a::after {
    content: "";
    position: absolute;
    left: 0;
    width: 100%;
  }

  .nav-menu a::before {
    background-color: #347034;
    height: 2px;
    bottom: 0;
    transform: scaleX(0);
    transform-origin: 100% 50%;
    transition: transform 0.3s cubic-bezier(0.76, 0, 0.24, 1);
  }

  .nav-menu a::after {
    content: attr(data-replace);
    height: 100%;
    top: 0;
    transform: translate3d(200%, 0, 0);
    transform-origin: 100% 50%;
    transition: transform 0.3s cubic-bezier(0.76, 0, 0.24, 1);
    color: #017c01;
    position: absolute;
  }


  .nav-menu a span {
    display: inline-block;
    transition: transform 0.3s cubic-bezier(0.76, 0, 0.24, 1);
    /* background-color: #F4F7F2; */
  }

.footer-right .footer-right-box {
  text-decoration: none;
  color: black;
  display: block;
  width: 16vw;
  margin: 0px 2vw;
  cursor: pointer;
  border-radius: 20px;
  cursor: pointer;
  transition: background-color 0.3s ease, transform 0.3s ease;
}


  .nav-menu a:hover span {
    transform: translate3d(-200%, 0, 0);
  }

  .nav-menu a:hover::before {
    transform-origin: 0% 50%;
    transform: scaleX(1);
  }

  .nav-menu a:hover::after {
    transform: translate3d(0, 0, 0);
  }


  /* ------------------------------------------------ */
  #header #header-navigation p:hover {
    font-weight: 400;
    text-decoration: underline;
  }

  #header #header-signup-box {
    margin-right: 5vw;
    cursor: pointer;
    display: flex;
    align-items: center;
    gap: 4px;
  }

  #header #header-signup-box p {
    display: inline-flex;
    font-family: "Poppins", sans-serif;
    font-weight: 300;
    font-style: normal;
    font-size: calc(9px + 0.4vw);
    background-color: #163d3b;
    padding: 8px 30px;
    color: #dff8f8;
    border-radius: 30px;
    vertical-align: middle;
    align-items: center;
    max-height: 50px;
  }

  /* flex box solved */
  #main {
    display: flex;
    /* flex-direction: row; */
    margin: 5vw;
    padding-block: 30px;
    justify-content: center;
    align-items: center;
  }


  #main .welcome {
    font-weight: 600;
    font-size: calc(7px + 0.4vw);
    background-color: #f8e1ca;
    color: #eda950;
    width: fit-content;
    padding: 0px 15px;
    border-radius: 15px;
  }

  .main-text {
    font-family: "Poppins", sans-serif;
    font-weight: 200;
    font-style: italic;
    /* OR normal — choose one */
    font-size: calc(9px + 0.4vw);
  }

  .main-heading {
    font-family: "Open Sans", sans-serif;
    font-optical-sizing: auto;
    font-weight: 600;
    font-style: normal;
    font-optical-sizing: auto;
    font-variation-settings: "wdth" 100;
    font-size: calc(20px + 1.5vw);
    line-height: 1.6;
  }

  .main-text {
    margin: 10px 0px;
    /* padding: 20px; */
    /* background-color: red; */
  }

  .main-left-links {
    padding: 20px;
    display: flex;
    flex-direction: row;
  }

  .main-left-links .links-text {
    display: inline-flex;
    margin-right: 1vw;
    padding: 0px 30px;
    font-family: "Poppins", sans-serif;
    font-weight: 300;
    font-style: normal;
    font-size: calc(9px + 0.4vw);
    min-height: calc(50px - 0.4vw);
    align-items: center;
    border-radius: 30px;
    cursor: pointer;
  }

  .main-left-links .features-box {
    background-color: #f7b86e;
    color: #544c1e;
  }

  .main-left-links .try-box {
    border: solid 1px;
  }

  .main-right {
    display: flex;
    flex-direction: column;
    width: 50vw;
    align-items: center;
  }

  .main-right-box {
    background-color: #dae6d7;
    width: 30vw;
    border-radius: 15px;
  }

  .main-right-upper-box {
    margin: 20px;
    padding: 20px;
    background-color: #f5f9f3;
    border-radius: 15px;
  }

  .main-right-upper-box .right-text-div {
    padding: 15px;
  }

  .main-right-upper-box .right-text {
    display: inline-flex;
    font-family: "Poppins", sans-serif;
    font-weight: 500;
    font-style: normal;
    font-size: calc(12px + 0.4vw);
  }

  .main-right-upper-box .main-right-upper-box-progress {
    display: flex;
    flex-direction: row;
    justify-content: space-between;
  }

  .main-right-upper-box .main-right-upper-box-progress .small {
    font-weight: 300;
    padding: 15px;
  }

  .main-right-search {
    display: inline-flex;
    flex-direction: row;
    position: relative;
    z-index: 0;
    justify-content: center;
  }

  .main-right-search .search-icon {
    position: absolute;
    z-index: 1;
    opacity: 0.8;
    width: 16px;
    margin: 20px 20px;
  }


  .search-form-input-container {
    display: flex;
  }

  .hamburger-menu {
    display: flex;
  }

  .nav-menu {
    display: none;
  }





/* Mobile styles (600px and down) */
@media screen and (max-width: 600px) {
  /* Mobile Header Layout - Logo | Signup | Hamburger */
  #header {
    justify-content: flex-start;

    align-items: center;
  }

  .main-right-search .main-right-search-form-input {
    display: inline-flex;
    font-family: "Poppins", sans-serif;
    font-weight: 500;
    font-style: normal;
    background-color: #dfe9d7;
    border: none;
    border-radius: 10px;
    padding: 10px 30px;
    width: calc(30vw - 130px);
    margin: 10px 15px;
  }

.search-parameters-div {
  display: flex;
  align-items: center;
  justify-content: center;
  margin: 4px 0px;
}
.sidebar {
  position: fixed;
  top: 0;
  left: -250px;
  width: 250px;
  height: 100%;
  background-color: white;
  transition: left 0.3s ease;
  z-index: 1000;
}

.sidebar.active {
  left: 0;
}




  .search-parameters-div .search-parameters-select {
    display: flex;
    border: none;
    background-color: rgba(165, 201, 160, 0.5607843137);
    color: #000000;
    padding: 10px;
    border-radius: 20px;
    box-shadow: 0 2px 5px rgba(0, 0, 0, 0.1);
    transition: background-color 0.2s ease;
    cursor: pointer;
  }

  .search-parameters-div .search-parameters-select:focus {
    outline: none;
    background-color: rgba(165, 201, 160, 0.8156862745);
  }

  .search-parameters-div .search-parameters-option {
    border: none;
    border-radius: 30px;
    padding: 10px;
    background-color: rgba(165, 201, 160, 0.8156862745);
    color: #2E2E2E;
  }


  .About {
    font-family: "Poppins", sans-serif;
    display: flex;
    flex-wrap: wrap;
    justify-content: center;
    gap: 2rem;

    margin: 5vw;
    max-width: 1200px;
    margin-left: auto;
    margin-right: auto;
  }

  .About-left-box {
    flex: 1 1 300px;
    min-width: 280px;
  }

  .About-left-heading {
    font-weight: 500;
    font-size: 50px;
    align-items: center;
    letter-spacing: 0.1px;
  }

  .About-left-text {
    font-weight: 200;
    font-size: calc(15px + 0.4vw);
  }

  .About-left-link {
    font-weight: 500;
    font-size: calc(12px + 0.4vw);
    color: #6b6eb9;
    cursor: pointer;
  }

  .About-right {
    display: flex;
    flex-wrap: wrap;
    justify-content: center;
    gap: 1.5rem;
    flex: 2 1 500px;
  }

.footer-right .footer-right-box {
  text-decoration: none;
  color: black;
  display: block;
  width: 16vw;
  margin: 0px 2vw;
  cursor: pointer;
  border-radius: 20px;
  cursor: pointer;
  transition: background-color 0.3s ease, transform 0.3s ease;
}

  .About-right-box:hover {
    transform: scale(1.03);
    box-shadow: 0 4px 12px rgba(0, 0, 0, 0.1);
  }

  .About-right-heading {
    font-weight: 500px;
    font-size: calc(14px + 0.4vw);
    letter-spacing: 0.1px;
  }

  .About-right-text {
    font-weight: 300;
    font-style: italic;
    /* CORRECTED: Kept the italic style and removed the conflicting one */
    font-size: calc(9px + 0.4vw);
  }


  /* added Simple Fade-In Animation on Page Load */
    @keyframes fadeInUp {
      from {
        opacity: 0;
        transform: translateY(30px);
      }

      to {
        opacity: 1;
        transform: translateY(0);
      }
    }

  .About-right-box {
    opacity: 0;
    animation: fadeInUp 0.8s ease forwards;
  }

  /* Optional: stagger the boxes */
  .About-right-box:nth-child(1) {
    animation-delay: 0.8s;
  }

  .About-right-box:nth-child(2) {
    animation-delay: 0.8s;
  }

  .About-right-box:nth-child(3) {
    animation-delay: 0.8s;
  }
}

  /* RESPONSIVE BREAKPOINTS */

  /* Tablet styles (768px and down) */
  @media screen and (max-width: 768px) {
    #header {
      flex-wrap: wrap;
      padding: 15px 0;
    }

    #header #header-title-box {
      margin-left: 3vw;
    }

    #header #header-navigation {
      width: 40vw;
      justify-content: space-around;
    }

    #header #header-navigation p {
      font-size: calc(10px + 0.5vw);
    }

    #header #header-signup-box {
      margin-right: 3vw;
    }

    #header #header-signup-box p {
      padding: 8px 20px;
      font-size: calc(10px + 0.5vw);
    }

    #main {
      flex-direction: column;
      margin: 4vw;
      gap: 30px;
    }

    .main-right {
      width: 100%;
      align-items: center;
    }

    .main-right-box {
      width: 80vw;
      max-width: 500px;
    }

    .main-right-search .main-right-search-form-input {
      width: calc(80vw - 130px);
      max-width: calc(500px - 130px);
    }

    .footer {
      flex-direction: column;
      gap: 30px;
      margin: 4vw;
      align-items: center;
    }

    .footer .footer-left-box {
      max-width: 100%;
      text-align: center;
    }

    .footer-right {
      flex-wrap: wrap;
      gap: 20px;
      justify-content: center;
      width: 100%;
    }

  .footer-right .footer-right-box {
    width: calc(50% - 40px);
    margin: 10px;
    min-width: 250px;
    text-align: center;
  }
  .hamburger-menu {
    display: flex;
  }

  .nav-menu {
    display: none;
  }


}


  /* Mobile styles (600px and down) */
  @media screen and (max-width: 600px) {

    /* Mobile Header Layout - Logo | Signup | Hamburger */
    #header {
      justify-content: flex-start;
      align-items: center;
      gap: 15px;
    }

    #header #header-title-box {
      margin-left: 5vw;
      order: 1;
    }

    #header #header-signup-box {
      order: 2;
      margin-right: 0;
      margin-left: auto;
    }

    .hamburger-menu {
      display: flex;
      order: 3;
      position: static;
      margin-right: 5vw;
      transform: none;
    }

    #header #header-navigation {
      display: none;
      position: absolute;
      top: 100%;
      left: 0;
      right: 0;
      background-color: #f4f7f2;
      flex-direction: column;
      width: 100%;
      padding: 20px 0;
      box-shadow: 0 2px 10px rgba(0, 0, 0, 0.1);
      z-index: 1000;
      order: 4;
    }

    #header #header-navigation.show {
      display: flex;
    }

    #header #header-navigation p {
      padding: 15px 20px;
      margin: 5px 0;
      border-bottom: 1px solid #e0e0e0;
      width: 100%;
      justify-content: center;
      font-size: calc(12px + 0.5vw);
    }

    #header #header-navigation p:last-child {
      border-bottom: none;
    }

    #header #header-signup-box p {
      padding: 8px 15px;
      font-size: 12px;
    }

    .main-heading {
      font-size: calc(18px + 2vw);
    }

    .main-left-links {
      flex-direction: column;
      gap: 10px;
    }

    .main-left-links .links-text {
      margin-right: 0;
      text-align: center;
      justify-content: center;
    }

    .main-right-box {
      width: 90vw;
    }

    .main-right-search .main-right-search-form-input {
      width: calc(90vw - 130px);
    }

    .footer-right .footer-right-box {
      width: 100%;
      margin: 10px 0;
      text-align: center;
    }
  }

  /* Small mobile styles (480px and down) */
  @media screen and (max-width: 480px) {
    #header #header-title-box {
      margin-left: 4vw;
    }

    #header #header-title-box #header-title {
      font-size: calc(14px + 1.5vw);
    }

    .hamburger-menu {
      margin-right: 4vw;
    }

    #main {
      margin: 4vw 2vw;
    }

    .main-heading {
      font-size: calc(16px + 3vw);
      line-height: 1.4;
    }

    .main-text {
      font-size: calc(10px + 0.8vw);
    }

    .main-right-upper-box {
      margin: 15px;
    }

    .main-right-search .search-icon {
      width: 14px;
      margin: 18px 15px;
    }

    .main-right-search .main-right-search-form-input {
      padding: 8px 25px;
      font-size: 14px;
      width: calc(90vw - 110px);
    }

    .About {
      margin: 4vw 2vw;
    }

    .About .About-left-heading,
    .About-right .About-right-heading {
      font-size: calc(12px + 0.8vw);
    }

    .About .About-left-text,
    .About-right .About-right-text {
      font-size: calc(10px + 0.6vw);
    }

    .About-right .About-right-box {
      padding: 20px;
      margin: 10px 0;
    }
  }

  /* Extra small mobile styles (360px and down) */
  @media screen and (max-width: 360px) {
    #header #header-title-box #header-title {
      font-size: 16px;
    }

    #header #header-signup-box p {
      padding: 8px 10px;
      font-size: 10px;
    }

    .hamburger-menu {
      margin-right: 4vw;
      width: 25px;
      height: 20px;
    }

    .main-heading {
      font-size: 22px;
    }

    .main-text {
      font-size: 12px;
    }

    .main-left-links .links-text {
      padding: 0px 20px;
      font-size: 12px;
      min-height: 40px;
    }

    .main-right-box {
      width: 95vw;
    }

    .main-right-search .main-right-search-form-input {
      width: calc(95vw - 100px);
      padding: 6px 20px;
      font-size: 12px;
    }

    .right-text {
      font-size: 14px !important;
    }

    .footer .footer-left-heading,
    .footer-right .footer-right-heading {
      font-size: 14px;
    }

    .footer .footer-left-text,
    .footer-right .footer-right-text {
      font-size: 11px;
    }

    .footer-right .footer-right-box {
      padding: 15px;
      margin: 8px 0;
    }
  }

  /* Dark Mode Styles */
  [data-theme="dark"] {
    color-scheme: dark;
  }

  [data-theme="dark"] body {
    background-color: #0d0d0d;
    color: #f1f1f1;
    transition: background-color 0.3s ease, color 0.3s ease;
  }

  [data-theme="dark"] #header {
    background-color: #121212;
    border-bottom: 1px solid #2c2c2c;
  }

  [data-theme="dark"] #header #header-title {
    color: #ffffff;
  }

  [data-theme="dark"] .hamburger-line {
    background: #ffffff;
  }

  [data-theme="dark"] #header #header-navigation {
    background-color: #121212;
  }

  [data-theme="dark"] .nav-menu a {
    color: white;
  }

  [data-theme="dark"] .nav-menu a:hover {
    text-decoration: underline;
    color: green;
  }

  [data-theme="dark"] #header #header-navigation p {
    color: #e0e0e0;
  }

  [data-theme="dark"] #header #header-navigation p:hover {
    color: #ffffff;
  }

  [data-theme="dark"] #header #header-signup-box p {
    background-color: #2c5a57;
    color: #b8e6e1;
  }

  [data-theme="dark"] .nav-menu a {
    text-decoration: none;
    color: #dff8f8;
    font-style: normal;
    font-family: "Poppins", sans-serif;
  }

  [data-theme="dark"] .nav-menu a:hover {
    text-decoration: underline;
    color: #4CAF50;
  }

  [data-theme="dark"] .main-text {
    color: #e0e0e0;
  }

  [data-theme="dark"] .main-heading {
    color: #ffffff;
  }

  [data-theme="dark"] .welcome {
    background-color: #3d2f1a;
    color: #d4a853;
  }

  [data-theme="dark"] .links-text {
    background-color: #1a1a1a;
    color: #e0e0e0;
    border: 1px solid #333;
  }

  [data-theme="dark"] .links-text:hover {
    background-color: #333;
    color: #ffffff;
  }

  [data-theme="dark"] .features-box {
    background-color: #4a3420;
    color: #d4a853;
  }

  [data-theme="dark"] .try-box {
    border-color: #444;
  }

  [data-theme="dark"] .main-right-box {
    background-color: #1a2e1a;
    color: #e0e0e0;
  }

  [data-theme="dark"] .main-right-upper-box {
    background-color: #0f1f0f;
    color: #e0e0e0;
  }

  [data-theme="dark"] .right-text {
    color: #e0e0e0;
  }

  [data-theme="dark"] .main-right-search-form-input {
    background-color: #1e1e1e;
    color: #ffffff;
    border: 1px solid #444;
  }

  [data-theme="dark"] .main-right-search-form-input::placeholder {
    color: #888;
  }

  [data-theme="dark"] .search-icon {
    color: #888;
  }

  [data-theme="dark"] .search-parameters-select {
    background-color: #2a3b2a;
    color: #f7b86e;
    border: 1px solid #f7b86e;
  }

  [data-theme="dark"] .search-parameters-select:focus {
    background-color: #1a2e1a;
    outline: none;
    border: 1px solid #f7b86e;
  }

  [data-theme="dark"] .search-parameters-option {
    background-color: #2a3b2a;
    color: #f7b86e;
  }

  [data-theme="dark"] .About-left-heading,
  [data-theme="dark"] .About-right-heading {
    color: #ffffff;
  }

  [data-theme="dark"] .About-left-text,
  [data-theme="dark"] .About-right-text {
    color: #cccccc;
  }

  [data-theme="dark"] .About-left-link {
    color: #8a8ddb;
  }

  [data-theme="dark"] .About-right .About-right-box:hover {
    background-color: #2a2a2a;
    color: #ffffff;
  }

  [data-theme="dark"] .About-right svg {
    stroke: #e0e0e0;
  }

  [data-theme="dark"] .modern-footer {
    background: linear-gradient(135deg, #0a1f1d 0%, #0d2420 100%);
  }

  [data-theme="dark"] .footer-logo {
    background: linear-gradient(135deg, #e0e0e0, #f7b86e);
    -webkit-background-clip: text;
    -webkit-text-fill-color: transparent;
    background-clip: text;
  }

  [data-theme="dark"] .footer-description {
    color: #a0c4c1;
  }

  [data-theme="dark"] .social-link {
    background: rgba(223, 248, 248, 0.05);
    border-color: rgba(223, 248, 248, 0.1);
  }

  [data-theme="dark"] .social-link:hover {
    background: rgba(223, 248, 248, 0.1);
    border-color: rgba(223, 248, 248, 0.2);
  }

  [data-theme="dark"] .footer-links h4,
  [data-theme="dark"] .footer-community h4 {
    color: #ffffff;
  }

  [data-theme="dark"] .footer-links a {
    color: #a0c4c1;
  }

  [data-theme="dark"] .footer-links a:hover {
    color: #dff8f8;
  }

  [data-theme="dark"] .oss-badge {
    background: rgba(223, 248, 248, 0.05);
    border-color: rgba(223, 248, 248, 0.1);
  }

  [data-theme="dark"] .oss-badge:hover {
    background: rgba(223, 248, 248, 0.1);
    border-color: rgba(223, 248, 248, 0.2);
  }

  [data-theme="dark"] .community-text {
    color: #a0c4c1;
  }

  [data-theme="dark"] .footer-divider {
    background: linear-gradient(90deg, transparent, rgba(223, 248, 248, 0.1), transparent);
  }

  [data-theme="dark"] .copyright,
  [data-theme="dark"] .footer-bottom-links a {
    color: #a0c4c1;
  }

  [data-theme="dark"] .footer-bottom-links a:hover {
    color: #dff8f8;
  }

  /* Responsive breakpoints integrated from paste-2.txt */

  /* General responsive styles */
  @media screen and (max-width: 768px) {
    body {
      font-size: 14px;
      padding-top: 8vh;
    }

    .container {
      padding: 10px;
    }
  }

  @media screen and (max-width: 600px) {
    .theme-toggle {
      width: 35px;
      height: 35px;
      margin-right: 10px;
    }

    .theme-toggle .sun-icon,
    .theme-toggle .moon-icon {
      width: 18px;
      height: 18px;
    }
  }

  @media screen and (max-width: 480px) {
    .theme-toggle {
      width: 32px;
      height: 32px;
      margin-right: 8px;
    }

    .theme-toggle .sun-icon,
    .theme-toggle .moon-icon {
      width: 16px;
      height: 16px;
    }
  }

  @media screen and (max-width: 360px) {
    .theme-toggle {
      width: 30px;
      height: 30px;
      margin-right: 6px;
    }

    .theme-toggle .sun-icon,
    .theme-toggle .moon-icon {
      width: 14px;
      height: 14px;
    }
  }


  /* Modern Footer Styles */
  .modern-footer {
    background: linear-gradient(135deg, #163d3b 0%, #1a4441 100%);
    color: #dff8f8;
    padding: 60px 5vw 40px;
    position: relative;
    overflow: hidden;
  }

  .modern-footer::before {
    content: '';
    position: absolute;
    top: 0;
    left: 0;
    right: 0;
    height: 1px;
    background: linear-gradient(90deg, transparent, rgba(74, 138, 133, 0.5), transparent);
  }

  .footer-container {
    max-width: 1200px;
    margin: 0 auto;
  }

  .footer-top {
    display: grid;
    grid-template-columns: 2fr 1fr 1fr;
    gap: 60px;
    margin-bottom: 50px;
  }

  /* Footer Brand Section */
  .footer-brand {
    max-width: 400px;
  }

  .footer-logo {
    font-size: 32px;
    font-weight: 600;
    margin-bottom: 20px;
    background: linear-gradient(135deg, #c7c6c0, #f7b86e);
    -webkit-background-clip: text;
    -webkit-text-fill-color: transparent;
    background-clip: text;
    font-family: "Poppins", sans-serif;
    /* background-color: #f7b86e; */
    /* color: #544c1e; */
  }

  .footer-description {
    font-size: 16px;
    line-height: 1.7;
    color: #b8d4d1;
    margin-bottom: 30px;
    font-weight: 300;
  }

  /* Social Links */
  .social-links {
    display: flex;
    gap: 16px;
  }

  .social-link {
    display: inline-flex;
    align-items: center;
    justify-content: center;
    width: 48px;
    height: 48px;
    background: rgba(223, 248, 248, 0.1);
    border: 1px solid rgba(223, 248, 248, 0.2);
    border-radius: 12px;
    color: #dff8f8;
    text-decoration: none;
    transition: all 0.3s ease;
    backdrop-filter: blur(10px);
    box-shadow: 0 0 0 transparent;
    /* base state */
  }

  .social-link:hover {
    background: rgba(223, 248, 248, 0.2);
    border-color: rgba(223, 248, 248, 0.4);
    transform: translateY(-2px);
    box-shadow:
      0 4px 12px rgba(223, 248, 248, 0.3),
      0 0 10px rgba(223, 248, 248, 0.4);
    /* glow effect */
  }


  /* Footer Links Section */
  .footer-links h4 {
    font-size: 18px;
    font-weight: 500;
    margin-bottom: 24px;
    color: #dff8f8;
  }

  .footer-links ul {
    list-style: none;
  }

  .footer-links li {
    margin-bottom: 12px;
  }

  .footer-links a {
    color: #b8d4d1;
    text-decoration: none;
    font-size: 15px;
    font-weight: 300;
    transition: all 0.3s ease;
    position: relative;
  }

  .footer-links a:hover {
    color: #dff8f8;
    transform: translateX(4px);
  }

  .footer-links a::before {
    content: '';
    position: absolute;
    left: -20px;
    top: 50%;
    transform: translateY(-50%);
    width: 0;
    height: 2px;
    background: linear-gradient(90deg, #a5c9a0, #f7b86e);
    transition: width 0.3s ease;
  }

  .footer-links a:hover::before {
    width: 12px;
  }

  /* Footer Community Section */
  .footer-community h4 {
    font-size: 18px;
    font-weight: 500;
    margin-bottom: 24px;
    color: #dff8f8;
  }

  .community-badges {
    display: flex;
    flex-direction: column;
    gap: 16px;
    margin-bottom: 20px;
  }

  .gssoc-badge img {
    height: 32px;
    border-radius: 6px;
    transition: transform 0.3s ease;
  }

  .gssoc-badge:hover img {
    transform: scale(1.05);
  }

  .oss-link {
    text-decoration: none;
  }

  .oss-badge {
    display: flex;
    align-items: center;
    gap: 0.5rem;

    border: 1px solid #e2e8f0;
    color: #1e293b;
    border-radius: 20px;
    /* Pill shape */

    /* CHANGE THIS: Adjust padding to change the badge's overall size */
    padding: 8px 14px;

    transition: background-color 0.2s ease;
  }


  .oss-badge img {
    width: 25px;
    height: 25px;
  }

  .oss-badge span {
    font-size: 14px;
    color: #dff8f8;

  }

  .community-text {
    color: #b8d4d1;
    font-size: 14px;
    font-weight: 300;
    line-height: 1.6;
  }

  /* Footer Bottom */
  .footer-divider {
    height: 1px;
    background: linear-gradient(90deg, transparent, rgba(223, 248, 248, 0.2), transparent);
    margin-bottom: 30px;
  }

  .footer-bottom-content {
    display: flex;
    justify-content: space-between;
    align-items: center;
    flex-wrap: wrap;
    gap: 20px;
  }

  .copyright {
    color: #b8d4d1;
    font-size: 14px;
    font-weight: 300;
  }

  .footer-bottom-links {
    display: flex;
    gap: 32px;
  }

  .footer-bottom-links a {
    color: #b8d4d1;
    text-decoration: none;
    font-size: 14px;
    font-weight: 300;
    transition: color 0.3s ease;
  }

  .footer-bottom-links a:hover {
    color: #dff8f8;
  }

  /* Responsive Design */

  /* Tablet styles (768px and down) */
  @media screen and (max-width: 768px) {
    .modern-footer {
      padding: 50px 4vw 30px;
    }

    .footer-top {
      grid-template-columns: 1fr;
      gap: 40px;
    }

    .footer-brand {
      max-width: 100%;
      text-align: center;
    }

    .footer-logo {
      font-size: 28px;
    }

    .social-links {
      justify-content: center;
    }

    .footer-links,
    .footer-community {
      text-align: center;
    }

    .community-badges {
      align-items: center;
    }

    .footer-bottom-content {
      flex-direction: column;
      text-align: center;
    }

    .footer-bottom-links {
      gap: 24px;
    }
  }

  /* Mobile styles (600px and down) */
  @media screen and (max-width: 600px) {
    .main-content {
      padding: 40px 20px;
    }

    .preview-text h2 {
      font-size: 24px;
    }

    .preview-text p {
      font-size: 14px;
    }

    .modern-footer {
      padding: 40px 3vw 25px;
    }

    .footer-top {
      gap: 35px;
    }

    .footer-logo {
      font-size: 26px;
      margin-bottom: 16px;
    }

    .footer-description {
      font-size: 15px;
      margin-bottom: 25px;
    }

    .social-links {
      gap: 12px;
    }

    .social-link {
      width: 44px;
      height: 44px;
    }

    .footer-links h4,
    .footer-community h4 {
      font-size: 17px;
      margin-bottom: 20px;
    }

    .footer-links a {
      font-size: 14px;
    }

    .community-badges {
      gap: 12px;
    }

    .gssoc-badge img {
      height: 28px;
    }

    .oss-badge {
      padding: 6px 12px;
      font-size: 13px;
    }

    .footer-bottom-links {
      flex-direction: column;
      gap: 16px;
    }

    .copyright,
    .footer-bottom-links a {
      font-size: 13px;
    }
  }


  /* Small mobile styles (480px and down) */
  @media screen and (max-width: 480px) {
    .modern-footer {
      padding: 35px 4vw 20px;
    }

    .footer-top {
      gap: 30px;
    }

    .footer-logo {
      font-size: 24px;
    }

    .footer-description {
      font-size: 14px;
      line-height: 1.6;
    }

    .social-link {
      width: 40px;
      height: 40px;
    }

    .footer-links h4,
    .footer-community h4 {
      font-size: 16px;
      margin-bottom: 18px;
    }

    .community-text {
      font-size: 13px;
    }

    .gssoc-badge img {
      height: 26px;
    }

    .oss-badge {
      padding: 5px 10px;
      font-size: 12px;
      gap: 6px;
    }
  }

  /* Extra small mobile styles (360px and down) */
  @media screen and (max-width: 360px) {
    .preview-text h2 {
      font-size: 20px;
    }

    .modern-footer {
      padding: 30px 5vw 18px;
    }

    .footer-logo {
      font-size: 22px;
    }

    .footer-description {
      font-size: 13px;
    }

    .social-link {
      width: 36px;
      height: 36px;
    }

    .footer-links h4,
    .footer-community h4 {
      font-size: 15px;
    }

    .footer-links a {
      font-size: 13px;
    }

    .community-text {
      font-size: 12px;
    }

    .copyright,
    .footer-bottom-links a {
      font-size: 12px;
    }

  }


  /* ===== Upload Page Navbar Styling ===== */
  nav {
    display: flex;
    justify-content: center;
    align-items: center;
    gap: 30px;
    padding-bottom: 15px;
    font-family: 'Segoe UI', Tahoma, Geneva, Verdana, sans-serif;
  }

  nav a {
    text-decoration: none;
    color: #333;
    font-size: 16px;
    font-weight: 600;
    text-transform: uppercase;
    padding: 20px 0px 12px 12px;
    transition: all 0.3s ease;
    border-radius: 4px;
  }

  nav a:hover {
    color: #4CAF50;
  }

  .links-text {
    cursor: pointer;
    transition: all 0.3s ease;
  }

  .links-text:hover {
    font-weight: 400;
    text-decoration: underline;
  }


  .footer {
    background-color: #1e1e1e;
    color: #fff;
    text-align: center;
    padding: 20px 10px;
    margin-top: 50px;
    font-size: 14px;
  }

  .footer-content p {
    margin: 5px 0;

  }


  @media (max-width: 600px) {
    .footer {
      font-size: 12px;
      padding: 15px 5px;
    }

  }

  /* Hover and Shadow Effects */
  button,
  img,
  .card,
  .hover-effect {
    transition: box-shadow 0.3s ease, transform 0.3s ease;

}
.bookmark-btn {
  margin-top: 10px;
  padding: 6px 12px;
  font-size: 0.9rem;
  background-color: #f7b86e;
  color: white;
  border: none;
  border-radius: 6px;
  cursor: pointer;
}

.bookmark-btn.bookmarked {
  background-color: #f3a847;
}


.rating {
  margin-top: 10px;
}

.rating .star {
  font-size: 20px;
  cursor: pointer;
  color: #ccc;
  transition: color 0.3s;
}

.rating .star.filled {
  color: #f7b86e;
}

@media (max-width: 770px) and (min-width: 599px) {
  .main-left {
    display: flex;
    flex-direction: column;
    align-items: center;
    text-align: center;
    padding-top: 1rem;
    gap: 1rem;
  }

  .main-left-links {
    display: flex;
    flex-direction: row;
    gap: 0.75rem;
    width: 58%;
    align-items: center;
  }

  .main-left-links .links-text {
    width: 90%;
    max-width: 300px;
    padding: 0.75rem 1rem;
    text-align: center;
    justify-content: center;
  }
}
/* Hover and Shadow Effects */
button,img, .card, .hover-effect {
  transition: box-shadow 0.3s ease, transform 0.3s ease;
}
main{

  button:hover,
  img:hover,
  .card:hover,
  .hover-effect:hover {
    box-shadow: 0 4px 16px rgba(0, 0, 0, 0.15), 0 1.5px 4px rgba(0, 0, 0, 0.10);
    transform: scale(1.04);
    z-index: 2;
  }

  .to_top {
    bottom: 10px;
    right: 40px;
    position: fixed;

  }

  #scroll_top_btn {
    color: #ab8335;
    font-weight: bolder;
    font-size: larger;
  }

    
}

.feature-cards-container {
  display: flex;
  justify-content: space-between;
  align-items: stretch;
  gap: 32px;
  margin: 32px 0;
}

/* Light mode styles (default) */
.feature-card {
  background: #d2e6ce;
  color: #222;
  border-radius: 20px;
  box-shadow: 0 2px 12px rgba(0,0,0,0.06);
  padding: 32px 28px;
  flex: 1 1 0;
  display: flex;
  flex-direction: column;
  align-items: center;
  min-width: 220px;
  max-width: 350px;
  transition: box-shadow 0.2s, transform 0.2s;
}

.feature-card .About-right-heading,
.feature-card .About-right-text {
  color: #222;
}

.feature-card svg {
  stroke: #1d1d1d !important;
}

[data-theme="dark"] .feature-card {
  background: #223024;
  color: #f7f7f7;
  box-shadow: 0 2px 12px rgba(0,0,0,0.18);
}
[data-theme="dark"] .feature-card .About-right-heading,
[data-theme="dark"] .feature-card .About-right-text {
  color: #f7f7f7;
}
[data-theme="dark"] .feature-card svg {
  stroke: #f7b86e !important;
}
[data-theme="dark"] .feature-card:hover {
  box-shadow: 0 6px 24px rgba(247,184,110,0.18);
}

.feature-card:hover {
  box-shadow: 0 6px 24px rgba(76,175,80,0.13);
  transform: translateY(-4px) scale(1.03);
}

  .feature-card svg {
    margin-bottom: 18px;
  }

  .feature-card .About-right-heading {
    margin-bottom: 8px;
    font-size: 1.25rem;
    font-weight: 500;
    text-align: center;
  }

  .feature-card .About-right-text {
    font-size: 1rem;
    font-style: italic;
    color: #222;
    text-align: center;
  }


}



/* Note Styling */
/* Container for all notes */
#notesContainer {
  display: grid;
  grid-template-columns: repeat(auto-fill, minmax(280px, 1fr));
  gap: 1.5rem;
  padding: 2rem;
  font-family: 'Poppins', sans-serif;
}

/* Each note card */
.note-card {
  height: 30vh;
  display: flex;
  align-items: center;
  justify-content: space-between;
  background-color: #ffffff;
  border-radius: 1rem;
  padding: 1.5rem;
  /* border: 1px solid black; */
  box-shadow: 0 6px 18px rgba(0, 0, 0, 0.1);
  transition: transform 0.2s ease, box-shadow 0.2s ease;
}
.note-card .mark{
  display: flex;align-items: center;
  justify-content: center;
  flex-direction: column;
}
.note-card:hover {
  transform: translateY(-2px);
  box-shadow: 0 10px 24px rgba(0, 0, 0, 0.15);
}

/* Headings */
.note-card h3 {
  margin-top: 0;
  font-size: 1.3rem;
  color: #090909;
}
.note-card h3:hover {
  margin-top: 0;
  font-size: 1.4rem;
  text-decoration: none;
}

/* Paragraph styling */
.note-card p {
  margin: 0.4rem 0;
  color: #555;
}

/* Download link */
.note-card a {
  display: inline-block;
  margin-top: 0.8rem;
  background-color: #4caf50;
  color: #fff;
  padding: 0.5rem 1rem;
  border-radius: 0.5rem;
  text-decoration: none;
  font-weight: 500;
  transition: background-color 0.3s;
}

.note-card a:hover {
  background-color: #3ca041;
}

/* Bookmark button */
.bookmark-btn {
  margin-top: 1rem;
  background: none;
  border: 2px solid #ffa000;
  color: #ffa000;
  padding: 0.4rem 0.8rem;
  border-radius: 0.5rem;
  cursor: pointer;
  font-weight: 600;
  transition: all 0.3s ease;
}

.bookmark-btn:hover {
  background-color: #ffe082;
  color: #000;
}

.bookmark-btn.bookmarked {
  background-color: #ffd54f;
  color: #000;
  border-color: #ffca28;
}

/* Star rating */
.rating {
  margin-top: 1rem;
}

.rating .star {
  font-size: 1.3rem;
  color: #ccc;
  cursor: pointer;
  transition: color 0.2s;
}


  @media (max-width: 900px) {
    .feature-cards-container {
      flex-direction: column;
      gap: 24px;
      align-items: center;
    }
    .feature-card {
      max-width: 90vw;
      width: 100%;
    }
  }
<|MERGE_RESOLUTION|>--- conflicted
+++ resolved
@@ -279,7 +279,7 @@
     color: #dff8f8;
   }
 
-<<<<<<< HEAD
+
 .main-left-links .links-text {
   display: inline-flex;
   margin-right: 1vw;
@@ -294,12 +294,12 @@
   cursor: pointer;
   
 }
-=======
+
   [data-theme="dark"] .theme-toggle .sun-icon {
     opacity: 0;
     visibility: hidden;
   }
->>>>>>> f9185278
+
 
   [data-theme="dark"] .theme-toggle .moon-icon {
     opacity: 1;
