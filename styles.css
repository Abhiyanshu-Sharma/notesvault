--- conflicted
+++ resolved
@@ -116,13 +116,7 @@
   flex-direction: row;
   justify-content: space-between;
   align-items: center;
-<<<<<<< HEAD
   padding: 15px 0;
-  background: rgba(255,255,255,0.92);
-=======
-  padding: 10px 0;
-  background: rgba(255, 255, 255, 0.92);
->>>>>>> 6d7245c5
   backdrop-filter: blur(12px);
   -webkit-backdrop-filter: blur(12px);
   box-shadow: none !important;
@@ -939,7 +933,6 @@
   color: #888;
 }
 
-<<<<<<< HEAD
 [data-theme="dark"] .search-parameters-select {
   background-color: #2a3b2a;
   color: #f7b86e;
@@ -954,17 +947,6 @@
 [data-theme="dark"] .search-parameters-option {
   background-color: #2a3b2a;
   color: #f7b86e;
-=======
-[data-theme="dark"] .search-parameters-div .search-parameters-select:focus {
-  background-color: #0f1f0f;
-  color: #e0e0e0;
-  border: 1px solid #444;
-}
-
-[data-theme="dark"] .search-parameters-option {
-  background-color: #0f1f0f;
-  color: #e0e0e0;
->>>>>>> 6d7245c5
 }
 
 [data-theme="dark"] .About-left-heading,
@@ -1554,65 +1536,6 @@
 }
 
 
-
-<<<<<<< HEAD
-=======
-.container {
-  max-width: 600px;
-  margin: 50px auto;
-  padding: 30px;
-  background-color: #f8f9fa;
-  border: 1px solid #ddd;
-  border-radius: 8px;
-  box-shadow: 0 0 10px rgba(0,0,0,0.1);
-}
-
-.container h1 {
-  text-align: center;
-  margin-bottom: 20px;
-}
-
-form label {
-  font-weight: bold;
-  display: block;
-  margin-top: 15px;
-}
-
-form input,
-form textarea {
-  width: 100%;
-  padding: 10px;
-  margin-top: 5px;
-  border-radius: 4px;
-  border: 1px solid #ccc;
-  font-family: "Poppins", sans-serif;
-  font-size: 14px;
-  resize: vertical;
-}
-
-form textarea {
-  height: 120px;
-}
-
-form button {
-  display: inline-block;
-  background-color: #163d3b;
-  color: #ffffff;
-  border: none;
-  padding: 12px 24px;
-  margin-top: 20px;
-  border-radius: 25px;
-  cursor: pointer;
-  font-size: 15px;
-  transition: background-color 0.3s ease;
-}
-
-form button:hover {
-  background-color: #1f5a56;
-}
->>>>>>> 6d7245c5
-
-
 /* ===== Upload Page Navbar Styling ===== */
 nav {
   display: flex;
