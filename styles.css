--- conflicted
+++ resolved
@@ -916,50 +916,6 @@
     }
 }
 
-<<<<<<< HEAD
-.navbar-right .signup-btn:hover {
-    /* Hover effect for signup button */
-    background-color: #0f3333;
-}
-
-/* footer styles */
-
-footer{
-    width: 100vw;
-    height: 10px;
-}
-
-.footer-container{
-    display: flex;
-    justify-content: center;
-    align-items: center;
-    
-    background: #000;
-    color: white;
-    
-}
-
-
-.footer-links{
-    display: flex;
-    color: white;
-    list-style: none;
-    text-align: center;
-    gap: 16px;
-}
-.footer-links a{
-    text-decoration: none;
-    font-size: 1.25em;
-    font-weight: 600;
-    color: white;
-}
-.badge{
-    margin: 12px;
-}
-.footer-links li:nth-child(3){
-    height: 30px;
-    margin-top: 5px;
-=======
 /* Mobile styles (600px and down) */
 @media screen and (max-width: 600px) {
     .main-content {
@@ -1035,6 +991,7 @@
     }
 }
 
+
 /* Small mobile styles (480px and down) */
 @media screen and (max-width: 480px) {
     .modern-footer {
@@ -1120,5 +1077,5 @@
     .footer-bottom-links a {
         font-size: 12px;
     }
->>>>>>> 89115618
+
 }