@import url("https://fonts.googleapis.com/css2?family=Open+Sans:wght@600&family=Poppins:ital,wght@0,100;0,200;0,300;0,400;0,500;0,600;0,700;0,800;0,900;1,100;1,200;1,300;1,400;1,500;1,600;1,700;1,800;1,900");

body {
  background-color: #f4f7f2;
  margin: 0;
  padding:0;
}

.theme-toggle {
  display: flex;
  align-items: center;
  justify-content: center;
  width: 40px;
  height: 40px;
  background: rgba(22, 61, 59, 0.1);
  border: 1px solid rgba(22, 61, 59, 0.2);
  border-radius: 50%;
  cursor: pointer;
  transition: all 0.3s ease;
  margin-right: 15px;
  position: relative;
  overflow: hidden;
}

.theme-toggle:hover {
  background: rgba(22, 61, 59, 0.2);
  border-color: rgba(22, 61, 59, 0.3);
  transform: scale(1.05);
}

.theme-toggle .sun-icon,
.theme-toggle .moon-icon {
  position: absolute;
  top: 50%;
  left: 50%;
  transform: translate(-50%, -50%);
  transition: all 0.3s ease;
  color: #163d3b;
}

.theme-toggle .sun-icon {
  opacity: 1;
  visibility: visible;
}

.theme-toggle .moon-icon {
  opacity: 0;
  visibility: hidden;
}

/* Dark mode theme toggle button styles */
[data-theme="dark"] .theme-toggle {
  background: rgba(223, 248, 248, 0.1);
  border-color: rgba(223, 248, 248, 0.2);
}

[data-theme="dark"] .theme-toggle:hover {
  background: rgba(223, 248, 248, 0.2);
  border-color: rgba(223, 248, 248, 0.3);
}

[data-theme="dark"] .theme-toggle .sun-icon,
[data-theme="dark"] .theme-toggle .moon-icon {
  color: #dff8f8;
}

[data-theme="dark"] .theme-toggle .sun-icon {
  opacity: 0;
  visibility: hidden;
}

[data-theme="dark"] .theme-toggle .moon-icon {
  opacity: 1;
  visibility: visible;
}

/* Integrated code from paste-2.txt (lines 90 to 154) */

/* Example integrated styles (replace with actual content from paste-2.txt) */
.example-class {
  color: #333;
  font-size: 16px;
  margin: 10px;
}

.another-example {
  display: flex;
  justify-content: center;
  align-items: center;
  padding: 20px;
}
/* Navigation Menu Styles with updated order for theme toggle */
/* General reset if needed */
* {
  margin: 0;
  padding: 0;
  box-sizing: border-box;
}

/* Ensure parent scroll works */
html,
body {
  height: 100%;
  overflow-x: hidden;
  font-family: "Poppins", sans-serif;
}

/* Sticky header */
#header {
  position: fixed;
  top: 0;
  left: 0;
  width: 100vw;
  z-index: 1000;
  display: flex;
  flex-direction: row;
  justify-content: space-between;
  align-items: center;
  padding: 15px 0;
  backdrop-filter: blur(12px);
  -webkit-backdrop-filter: blur(12px);
  box-shadow: none !important;
  border-bottom: none !important;
  margin: 0;
}

/* Flex box for left/right header items */
#header div {
  display: flex;
}

/* Ensures text/icons inside header are centered vertically */
#header div p {
  display: flex;
  align-items: center;
}

/* Left section spacing */
#header #header-title-box {
  margin-left: 5vw;
}

#header-title-box {
  display: flex;
  align-items: center;
}

/* Title style */
#header #header-title-box #header-title {
  font-weight: 500;
  font-style: normal;
  font-size: calc(12px+1vw);
}

/* Hamburger Menu Styles */
.hamburger-menu {
  display: none;
  flex-direction: column;
  justify-content: space-around;
  width: 30px;
  height: 25px;
  background: transparent;
  border: none;
  cursor: pointer;
  padding: 0;
  z-index: 1001;
}

.hamburger-line {
  width: 100%;
  height: 3px;
  background-color: #163d3b;
  border-radius: 2px;
  transition: all 0.3s ease;
}

.hamburger-menu.active .hamburger-line:nth-child(1) {
  transform: rotate(45deg) translate(6px, 6px);
}

.hamburger-menu.active .hamburger-line:nth-child(2) {
  opacity: 0;
}

.hamburger-menu.active .hamburger-line:nth-child(3) {
  transform: rotate(-45deg) translate(6px, -6px);
}

/* Navigation Menu Styles */
#header #header-navigation {
  width: 40vw;
  justify-content: space-between;
}

#header #header-navigation p {
  font-family: "Poppins", sans-serif;
  font-weight: 300;
  font-style: normal;
  font-size: calc(9px + 0.4vw);
  transition: font-weight 0.1s, text-decoration 0.1s;
  cursor: pointer;
}

.nav-menu a {
  text-decoration: none;
  color: #000000;
  font-style: normal;
  font-family: "Poppins", sans-serif;
}
.nav-menu a:hover {
  text-decoration: underline;
  color: green;
}
#header #header-navigation p:hover {
  font-weight: 400;
  text-decoration: underline;
}

#header #header-signup-box {
  margin-right: 5vw;
  cursor: pointer;
  display: flex;
  align-items: center;
  gap: 4px;
}

#header #header-signup-box p {
  display: inline-flex;
  font-family: "Poppins", sans-serif;
  font-weight: 300;
  font-style: normal;
  font-size: calc(9px + 0.4vw);
  background-color: #163d3b;
  padding: 8px 30px;
  color: #dff8f8;
  border-radius: 30px;
  vertical-align: middle;
  align-items: center;
  max-height: 50px;
}
/* flex box solved */
#main {
  display: flex;
  /* flex-direction: row; */
  margin: 5vw;
  padding-block: 30px;
  justify-content: center;
  align-items: center;
}

#main .welcome {
  font-weight: 600;
  font-size: calc(7px + 0.4vw);
  background-color: #f8e1ca;
  color: #eda950;
  width: fit-content;
  padding: 0px 15px;
  border-radius: 15px;
}

.main-text {
  font-family: "Poppins", sans-serif;
  font-weight: 200;
  font-style: italic; /* OR normal — choose one */
  font-size: calc(9px + 0.4vw);
}

.main-heading {
  font-family: "Open Sans", sans-serif;
  font-optical-sizing: auto;
  font-weight: 600;
  font-style: normal;
  font-optical-sizing: auto;
  font-variation-settings: "wdth" 100;
  font-size: calc(20px + 1.5vw);
  line-height: 1.6;
}

.main-text {
  margin: 10px 0px;
  /* padding: 20px; */
  /* background-color: red; */
}

.main-left-links {
  padding: 20px;
  display: flex;
  flex-direction: row;
}

.main-left-links .links-text {
  display: inline-flex;
  margin-right: 1vw;
  padding: 0px 30px;
  font-family: "Poppins", sans-serif;
  font-weight: 300;
  font-style: normal;
  font-size: calc(9px + 0.4vw);
  min-height: calc(50px - 0.4vw);
  align-items: center;
  border-radius: 30px;
  cursor: pointer;
}

.main-left-links .features-box {
  background-color: #f7b86e;
  color: #544c1e;
}

.main-left-links .try-box {
  border: solid 1px;
}

.main-right {
  display: flex;
  flex-direction: column;
  width: 50vw;
  align-items: center;
}

.main-right-box {
  background-color: #dae6d7;
  width: 30vw;
  border-radius: 15px;
}

.main-right-upper-box {
  margin: 20px;
  padding: 20px;
  background-color: #f5f9f3;
  border-radius: 15px;
}

.main-right-upper-box .right-text-div {
  padding: 15px;
}

.main-right-upper-box .right-text {
  display: inline-flex;
  font-family: "Poppins", sans-serif;
  font-weight: 500;
  font-style: normal;
  font-size: calc(12px + 0.4vw);
}

.main-right-upper-box .main-right-upper-box-progress {
  display: flex;
  flex-direction: row;
  justify-content: space-between;
}

.main-right-upper-box .main-right-upper-box-progress .small {
  font-weight: 300;
  padding: 15px;
}

.main-right-search {
  display: inline-flex;
  flex-direction: row;
  position: relative;
  z-index: 0;
  justify-content: center;
}

.main-right-search .search-icon {
  position: absolute;
  z-index: 1;
  opacity: 0.8;
  width: 16px;
  margin: 20px 20px;
}

.search-form-input-container{
  display: flex;
  align-items: center;
}

.main-right-search .main-right-search-form-input {
  display: inline-flex;
  font-family: "Poppins", sans-serif;
  font-weight: 500;
  font-style: normal;
  background-color: #dfe9d7;
  border: none;
  border-radius: 10px;
  padding: 10px 30px;
  width: calc(30vw - 130px);
  margin: 10px 15px;
}

.search-parameters-div {
  display: flex;
  align-items: center;
  justify-content: center;
  margin: 4px 0px;
}

.search-parameters-div .search-parameters-select {
  display: flex;
  border: none;
  background-color: rgba(165, 201, 160, 0.5607843137);
  color: #000000;
  padding: 10px;
  border-radius: 20px;
  box-shadow: 0 2px 5px rgba(0, 0, 0, 0.1);
  transition: background-color 0.2s ease;
  cursor: pointer;
}

.search-parameters-div .search-parameters-select:focus {
  outline: none;
  background-color: rgba(165, 201, 160, 0.8156862745);
}

.search-parameters-div .search-parameters-option {
  border: none;
  border-radius: 30px;
  padding: 10px;
  background-color: rgba(165, 201, 160, 0.8156862745);
  color: #2E2E2E;
}


.About {
  font-family: "Poppins", sans-serif;
  display: flex;
  flex-wrap: wrap; 
  justify-content: center;
  gap: 2rem; 
 
  margin: 5vw;
  max-width: 1200px; 
  margin-left: auto;
  margin-right: auto;
}

.About-left-box {
  flex: 1 1 300px; 
  min-width: 280px;
}

.About-left-heading {
  font-weight: 500;
  font-size: 50px;
  align-items: center;
  letter-spacing: 0.1px;
}

.About-left-text {
  font-weight: 200;
  font-size: calc(15px + 0.4vw);
}

.About-left-link {
  font-weight: 500;
  font-size: calc(12px + 0.4vw);
  color: #6b6eb9;
  cursor: pointer;
}

.About-right {
  display: flex;
  flex-wrap: wrap;
  justify-content: center;
  gap: 1.5rem;
  flex: 2 1 500px;
}

.About-right-box {
  flex: 1 1 200px;
  padding: 1.5rem;
  background-color: rgba(165, 201, 160, 0.5607843137);
  border-radius: 20px;
  cursor: pointer;
  transition: background-color 0.3s ease, transform 0.3s ease;
}

.About-right-box:hover {
  transform: scale(1.03);
  box-shadow: 0 4px 12px rgba(0, 0, 0, 0.1);
}

.About-right-heading {
  font-weight: 500px;
  font-size: calc(14px + 0.4vw);
  letter-spacing: 0.1px;
}

.About-right-text {
  font-weight: 300;
  font-style: italic; /* CORRECTED: Kept the italic style and removed the conflicting one */
  font-size: calc(9px + 0.4vw);
}

<<<<<<< HEAD
@media (max-width: 768px) {
  #header {
    flex-direction: column;
    padding: 15px 0;
  }
  #header #header-title-box {
    margin: 0;
    justify-content: center;
    margin-bottom: 15px;
  }
  #header #header-title-box #header-title {
    font-size: 24px;
  }
  #header #header-navigation {
    width: 100%;
    justify-content: center;
    flex-wrap: wrap;
    gap: 15px;
    margin-bottom: 15px;
  }
  #header #header-navigation p {
    font-size: 14px;
    margin: 5px 10px;
  }
  #header #header-signup-box {
    margin: 0;
    justify-content: center;
  }
  #header #header-signup-box p {
    font-size: 14px;
    padding: 10px 25px;
  }
  #main {
    flex-direction: column;
    margin: 20px;
    gap: 30px;
  }
  .main-left {
    width: 100%;
    text-align: center;
  }
  .main-left .main-heading {
    font-size: 28px;
    line-height: 1.4;
  }
  .main-left .main-text {
    font-size: 16px;
  }
  .main-left-links {
    justify-content: center;
    flex-wrap: wrap;
    gap: 15px;
  }
  .main-left-links .links-text {
    margin: 0;
    padding: 12px 25px;
    font-size: 16px;
    min-height: 45px;
  }
  .main-right {
    width: 100%;
  }
  .main-right .main-right-box {
    width: 100%;
    max-width: 400px;
  }
  .main-right .main-right-search .main-right-search-form-input {
    width: calc(100% - 80px);
    padding: 15px 50px 15px 50px;
    font-size: 16px;
  }
  .main-right .main-right-search .search-icon {
    margin: 23px 20px;
  }
  .footer {
    flex-direction: column;
    margin: 20px;
    gap: 30px;
  }
  .footer .footer-left-box {
    max-width: 100%;
    text-align: center;
  }
  .footer .footer-left-heading {
    font-size: 20px;
  }
  .footer .footer-left-text {
    font-size: 16px;
  }
  .footer .footer-left-link {
    font-size: 16px;
  }
  .footer-right {
    flex-direction: column;
    gap: 20px;
  }
  .footer-right .footer-right-box {
    width: 100%;
    margin: 0;
    padding: 20px;
    text-align: center;
  }
  .footer-right .footer-right-box .footer-right-heading {
    font-size: 18px;
  }
  .footer-right .footer-right-box .footer-right-text {
    font-size: 14px;
  }
}
@media (max-width: 1024px) and (min-width: 769px) {
  #header #header-navigation {
    width: 40vw;
  }
  #main {
    margin: 30px;
  }
  #main .main-right .main-right-box {
    width: 40vw;
  }
  #main .main-right .main-right-search .main-right-search-form-input {
    width: calc(40vw - 130px);
  }
  .footer {
    margin: 30px;
  }
  .footer .footer-right .footer-right-box {
    width: 20vw;
  }
}

/*# sourceMappingURL=styles.css.map */
=======
/* added Simple Fade-In Animation on Page Load */
@keyframes fadeInUp {
  from {
    opacity: 0;
    transform: translateY(30px);
  }
  to {
    opacity: 1;
    transform: translateY(0);
  }
}

.About-right-box {
  opacity: 0;
  animation: fadeInUp 0.8s ease forwards;
}

/* Optional: stagger the boxes */
.About-right-box:nth-child(1) {
  animation-delay: 0.8s;
}
.About-right-box:nth-child(2) {
  animation-delay: 0.8s;
}
.About-right-box:nth-child(3) {
  animation-delay: 0.8s;
}

/* RESPONSIVE BREAKPOINTS */

/* Tablet styles (768px and down) */
@media screen and (max-width: 768px) {
  #header {
    flex-wrap: wrap;
    padding: 15px 0;
  }

  #header #header-title-box {
    margin-left: 3vw;
  }

  #header #header-navigation {
    width: 40vw;
    justify-content: space-around;
  }

  #header #header-navigation p {
    font-size: calc(10px + 0.5vw);
  }

  #header #header-signup-box {
    margin-right: 3vw;
  }

  #header #header-signup-box p {
    padding: 8px 20px;
    font-size: calc(10px + 0.5vw);
  }

  #main {
    flex-direction: column;
    margin: 4vw;
    gap: 30px;
  }

  .main-right {
    width: 100%;
    align-items: center;
  }

  .main-right-box {
    width: 80vw;
    max-width: 500px;
  }

  .main-right-search .main-right-search-form-input {
    width: calc(80vw - 130px);
    max-width: calc(500px - 130px);
  }

  .footer {
    flex-direction: column;
    gap: 30px;
    margin: 4vw;
    align-items: center;
  }

  .footer .footer-left-box {
    max-width: 100%;
    text-align: center;
  }

  .footer-right {
    flex-wrap: wrap;
    gap: 20px;
    justify-content: center;
    width: 100%;
  }

  .footer-right .footer-right-box {
    width: calc(50% - 40px);
    margin: 10px;
    min-width: 250px;
    text-align: center;
  }
}

/* Mobile styles (600px and down) */
@media screen and (max-width: 600px) {
  /* Mobile Header Layout - Logo | Signup | Hamburger */
  #header {
    justify-content: flex-start;
    align-items: center;
    gap: 15px;
  }

  #header #header-title-box {
    margin-left: 5vw;
    order: 1;
  }

  #header #header-signup-box {
    order: 2;
    margin-right: 0;
    margin-left: auto;
  }

  .hamburger-menu {
    display: flex;
    order: 3;
    position: static;
    margin-right: 5vw;
    transform: none;
  }

  #header #header-navigation {
    display: none;
    position: absolute;
    top: 100%;
    left: 0;
    right: 0;
    background-color: #f4f7f2;
    flex-direction: column;
    width: 100%;
    padding: 20px 0;
    box-shadow: 0 2px 10px rgba(0, 0, 0, 0.1);
    z-index: 1000;
    order: 4;
  }

  #header #header-navigation.show {
    display: flex;
  }

  #header #header-navigation p {
    padding: 15px 20px;
    margin: 5px 0;
    border-bottom: 1px solid #e0e0e0;
    width: 100%;
    justify-content: center;
    font-size: calc(12px + 0.5vw);
  }

  #header #header-navigation p:last-child {
    border-bottom: none;
  }

  #header #header-signup-box p {
    padding: 8px 15px;
    font-size: 12px;
  }

  .main-heading {
    font-size: calc(18px + 2vw);
  }

  .main-left-links {
    flex-direction: column;
    gap: 10px;
  }

  .main-left-links .links-text {
    margin-right: 0;
    text-align: center;
    justify-content: center;
  }

  .main-right-box {
    width: 90vw;
  }

  .main-right-search .main-right-search-form-input {
    width: calc(90vw - 130px);
  }

  .footer-right .footer-right-box {
    width: 100%;
    margin: 10px 0;
    text-align: center;
  }
}

/* Small mobile styles (480px and down) */
@media screen and (max-width: 480px) {
  #header #header-title-box {
    margin-left: 4vw;
  }

  #header #header-title-box #header-title {
    font-size: calc(14px + 1.5vw);
  }

  .hamburger-menu {
    margin-right: 4vw;
  }

  #main {
    margin: 4vw 2vw;
  }

  .main-heading {
    font-size: calc(16px + 3vw);
    line-height: 1.4;
  }

  .main-text {
    font-size: calc(10px + 0.8vw);
  }

  .main-right-upper-box {
    margin: 15px;
  }

  .main-right-search .search-icon {
    width: 14px;
    margin: 18px 15px;
  }

  .main-right-search .main-right-search-form-input {
    padding: 8px 25px;
    font-size: 14px;
    width: calc(90vw - 110px);
  }

  .About {
    margin: 4vw 2vw;
  }

  .About .About-left-heading,
  .About-right .About-right-heading {
    font-size: calc(12px + 0.8vw);
  }

  .About .About-left-text,
  .About-right .About-right-text {
    font-size: calc(10px + 0.6vw);
  }

  .About-right .About-right-box {
    padding: 20px;
    margin: 10px 0;
  }
}

/* Extra small mobile styles (360px and down) */
@media screen and (max-width: 360px) {
  #header #header-title-box #header-title {
    font-size: 16px;
  }

  #header #header-signup-box p {
    padding: 8px 10px;
    font-size: 10px;
  }

  .hamburger-menu {
    margin-right: 4vw;
    width: 25px;
    height: 20px;
  }

  .main-heading {
    font-size: 22px;
  }

  .main-text {
    font-size: 12px;
  }

  .main-left-links .links-text {
    padding: 0px 20px;
    font-size: 12px;
    min-height: 40px;
  }

  .main-right-box {
    width: 95vw;
  }

  .main-right-search .main-right-search-form-input {
    width: calc(95vw - 100px);
    padding: 6px 20px;
    font-size: 12px;
  }

  .right-text {
    font-size: 14px !important;
  }

  .footer .footer-left-heading,
  .footer-right .footer-right-heading {
    font-size: 14px;
  }

  .footer .footer-left-text,
  .footer-right .footer-right-text {
    font-size: 11px;
  }

  .footer-right .footer-right-box {
    padding: 15px;
    margin: 8px 0;
  }
}

/* Dark Mode Styles */
[data-theme="dark"] {
  color-scheme: dark;
}

[data-theme="dark"] body {
  background-color: #0d0d0d;
  color: #f1f1f1;
  transition: background-color 0.3s ease, color 0.3s ease;
}

[data-theme="dark"] #header {
  background-color: #121212;
  border-bottom: 1px solid #2c2c2c;
}

[data-theme="dark"] #header #header-title {
  color: #ffffff;
}

[data-theme="dark"] .hamburger-line {
  background: #ffffff;
}

[data-theme="dark"] #header #header-navigation {
  background-color: #121212;
}

[data-theme="dark"] .nav-menu a {
  color: white;
}

[data-theme="dark"] .nav-menu a:hover {
  text-decoration: underline;
  color: green;
}

[data-theme="dark"] #header #header-navigation p {
  color: #e0e0e0;
}

[data-theme="dark"] #header #header-navigation p:hover {
  color: #ffffff;
}

[data-theme="dark"] #header #header-signup-box p {
  background-color: #2c5a57;
  color: #b8e6e1;
}

[data-theme="dark"] .nav-menu a{
  text-decoration: none;
  color: #dff8f8;
  font-style: normal;
  font-family: "Poppins", sans-serif;
}
[data-theme="dark"] .nav-menu a:hover{
  text-decoration: underline;
  color: #4CAF50;
}
[data-theme="dark"] .main-text {
  color: #e0e0e0;
}

[data-theme="dark"] .main-heading {
  color: #ffffff;
}

[data-theme="dark"] .welcome {
  background-color: #3d2f1a;
  color: #d4a853;
}

[data-theme="dark"] .links-text {
  background-color: #1a1a1a;
  color: #e0e0e0;
  border: 1px solid #333;
}

[data-theme="dark"] .links-text:hover {
  background-color: #333;
  color: #ffffff;
}

[data-theme="dark"] .features-box {
  background-color: #4a3420;
  color: #d4a853;
}

[data-theme="dark"] .try-box {
  border-color: #444;
}

[data-theme="dark"] .main-right-box {
  background-color: #1a2e1a;
  color: #e0e0e0;
}

[data-theme="dark"] .main-right-upper-box {
  background-color: #0f1f0f;
  color: #e0e0e0;
}

[data-theme="dark"] .right-text {
  color: #e0e0e0;
}

[data-theme="dark"] .main-right-search-form-input {
  background-color: #1e1e1e;
  color: #ffffff;
  border: 1px solid #444;
}

[data-theme="dark"] .main-right-search-form-input::placeholder {
  color: #888;
}

[data-theme="dark"] .search-icon {
  color: #888;
}

[data-theme="dark"] .search-parameters-select {
  background-color: #2a3b2a;
  color: #f7b86e;
  border: 1px solid #f7b86e;
}
[data-theme="dark"] .search-parameters-select:focus {
  background-color: #1a2e1a;
  outline: none;
  border: 1px solid #f7b86e;
}

[data-theme="dark"] .search-parameters-option {
  background-color: #2a3b2a;
  color: #f7b86e;
}

[data-theme="dark"] .About-left-heading,
[data-theme="dark"] .About-right-heading {
  color: #ffffff;
}

[data-theme="dark"] .About-left-text,
[data-theme="dark"] .About-right-text {
  color: #cccccc;
}

[data-theme="dark"] .About-left-link {
  color: #8a8ddb;
}

[data-theme="dark"] .About-right .About-right-box:hover {
  background-color: #2a2a2a;
  color: #ffffff;
}

[data-theme="dark"] .About-right svg {
  stroke: #e0e0e0;
}

[data-theme="dark"] .modern-footer {
  background: linear-gradient(135deg, #0a1f1d 0%, #0d2420 100%);
}

[data-theme="dark"] .footer-logo {
  background: linear-gradient(135deg, #e0e0e0, #f7b86e);
  -webkit-background-clip: text;
  -webkit-text-fill-color: transparent;
  background-clip: text;
}

[data-theme="dark"] .footer-description {
  color: #a0c4c1;
}

[data-theme="dark"] .social-link {
  background: rgba(223, 248, 248, 0.05);
  border-color: rgba(223, 248, 248, 0.1);
}

[data-theme="dark"] .social-link:hover {
  background: rgba(223, 248, 248, 0.1);
  border-color: rgba(223, 248, 248, 0.2);
}

[data-theme="dark"] .footer-links h4,
[data-theme="dark"] .footer-community h4 {
  color: #ffffff;
}

[data-theme="dark"] .footer-links a {
  color: #a0c4c1;
}

[data-theme="dark"] .footer-links a:hover {
  color: #dff8f8;
}

[data-theme="dark"] .oss-badge {
  background: rgba(223, 248, 248, 0.05);
  border-color: rgba(223, 248, 248, 0.1);
}

[data-theme="dark"] .oss-badge:hover {
  background: rgba(223, 248, 248, 0.1);
  border-color: rgba(223, 248, 248, 0.2);
}

[data-theme="dark"] .community-text {
  color: #a0c4c1;
}

[data-theme="dark"] .footer-divider {
  background: linear-gradient(90deg, transparent, rgba(223, 248, 248, 0.1), transparent);
}

[data-theme="dark"] .copyright,
[data-theme="dark"] .footer-bottom-links a {
  color: #a0c4c1;
}

[data-theme="dark"] .footer-bottom-links a:hover {
  color: #dff8f8;
}

/* Responsive breakpoints integrated from paste-2.txt */

/* General responsive styles */
@media screen and (max-width: 768px) {
  body {
    font-size: 14px;
    padding-top: 8vh;
  }
  .container {
    padding: 10px;
  }
}
@media screen and (max-width: 600px) {
  .theme-toggle {
    width: 35px;
    height: 35px;
    margin-right: 10px;
  }
  
  .theme-toggle .sun-icon,
  .theme-toggle .moon-icon {
    width: 18px;
    height: 18px;
  }
}

@media screen and (max-width: 480px) {
  .theme-toggle {
    width: 32px;
    height: 32px;
    margin-right: 8px;
  }
  
  .theme-toggle .sun-icon,
  .theme-toggle .moon-icon {
    width: 16px;
    height: 16px;
  }
}

@media screen and (max-width: 360px) {
  .theme-toggle {
    width: 30px;
    height: 30px;
    margin-right: 6px;
  }
  
  .theme-toggle .sun-icon,
  .theme-toggle .moon-icon {
    width: 14px;
    height: 14px;
  }
}


/* Modern Footer Styles */
.modern-footer {
    background: linear-gradient(135deg, #163d3b 0%, #1a4441 100%);
    color: #dff8f8;
    padding: 60px 5vw 40px;
    position: relative;
    overflow: hidden;
}

.modern-footer::before {
    content: '';
    position: absolute;
    top: 0;
    left: 0;
    right: 0;
    height: 1px;
    background: linear-gradient(90deg, transparent, rgba(74, 138, 133, 0.5), transparent);
}

.footer-container {
    max-width: 1200px;
    margin: 0 auto;
}

.footer-top {
    display: grid;
    grid-template-columns: 2fr 1fr 1fr;
    gap: 60px;
    margin-bottom: 50px;
}

/* Footer Brand Section */
.footer-brand {
    max-width: 400px;
}

.footer-logo {
    font-size: 32px;
    font-weight: 600;
    margin-bottom: 20px;
    background: linear-gradient(135deg, #c7c6c0, #f7b86e);
    -webkit-background-clip: text;
    -webkit-text-fill-color: transparent;
    background-clip: text;
    font-family: "Poppins", sans-serif;
    /* background-color: #f7b86e; */
    /* color: #544c1e; */
}

.footer-description {
    font-size: 16px;
    line-height: 1.7;
    color: #b8d4d1;
    margin-bottom: 30px;
    font-weight: 300;
}

/* Social Links */
.social-links {
    display: flex;
    gap: 16px;
}
.social-link {
    display: inline-flex;
    align-items: center;
    justify-content: center;
    width: 48px;
    height: 48px;
    background: rgba(223, 248, 248, 0.1);
    border: 1px solid rgba(223, 248, 248, 0.2);
    border-radius: 12px;
    color: #dff8f8;
    text-decoration: none;
    transition: all 0.3s ease;
    backdrop-filter: blur(10px);
    box-shadow: 0 0 0 transparent; /* base state */
}

.social-link:hover {
    background: rgba(223, 248, 248, 0.2);
    border-color: rgba(223, 248, 248, 0.4);
    transform: translateY(-2px);
    box-shadow:
        0 4px 12px rgba(223, 248, 248, 0.3),
        0 0 10px rgba(223, 248, 248, 0.4); /* glow effect */
}


/* Footer Links Section */
.footer-links h4 {
    font-size: 18px;
    font-weight: 500;
    margin-bottom: 24px;
    color: #dff8f8;
}

.footer-links ul {
    list-style: none;
}

.footer-links li {
    margin-bottom: 12px;
}

.footer-links a {
    color: #b8d4d1;
    text-decoration: none;
    font-size: 15px;
    font-weight: 300;
    transition: all 0.3s ease;
    position: relative;
}

.footer-links a:hover {
    color: #dff8f8;
    transform: translateX(4px);
}

.footer-links a::before {
    content: '';
    position: absolute;
    left: -20px;
    top: 50%;
    transform: translateY(-50%);
    width: 0;
    height: 2px;
    background: linear-gradient(90deg, #a5c9a0, #f7b86e);
    transition: width 0.3s ease;
}

.footer-links a:hover::before {
    width: 12px;
}

/* Footer Community Section */
.footer-community h4 {
    font-size: 18px;
    font-weight: 500;
    margin-bottom: 24px;
    color: #dff8f8;
}

.community-badges {
    display: flex;
    flex-direction: column;
    gap: 16px;
    margin-bottom: 20px;
}

.gssoc-badge img {
    height: 32px;
    border-radius: 6px;
    transition: transform 0.3s ease;
}

.gssoc-badge:hover img {
    transform: scale(1.05);
}

.oss-link {
  text-decoration: none;
}

.oss-badge {
  display: flex;
  align-items: center;
  gap: 0.5rem;
 
  border: 1px solid #e2e8f0;
  color: #1e293b;
  border-radius: 20px; /* Pill shape */
  
  /* CHANGE THIS: Adjust padding to change the badge's overall size */
  padding: 8px 14px;
  
  transition: background-color 0.2s ease;
}


.oss-badge img {
  width: 25px;
  height: 25px;
}

.oss-badge span {
  font-size: 14px;
   color: #dff8f8;
  
}
.community-text {
    color: #b8d4d1;
    font-size: 14px;
    font-weight: 300;
    line-height: 1.6;
}

/* Footer Bottom */
.footer-divider {
    height: 1px;
    background: linear-gradient(90deg, transparent, rgba(223, 248, 248, 0.2), transparent);
    margin-bottom: 30px;
}

.footer-bottom-content {
    display: flex;
    justify-content: space-between;
    align-items: center;
    flex-wrap: wrap;
    gap: 20px;
}

.copyright {
    color: #b8d4d1;
    font-size: 14px;
    font-weight: 300;
}

.footer-bottom-links {
    display: flex;
    gap: 32px;
}

.footer-bottom-links a {
    color: #b8d4d1;
    text-decoration: none;
    font-size: 14px;
    font-weight: 300;
    transition: color 0.3s ease;
}

.footer-bottom-links a:hover {
    color: #dff8f8;
}

/* Responsive Design */

/* Tablet styles (768px and down) */
@media screen and (max-width: 768px) {
    .modern-footer {
        padding: 50px 4vw 30px;
    }

    .footer-top {
        grid-template-columns: 1fr;
        gap: 40px;
    }

    .footer-brand {
        max-width: 100%;
        text-align: center;
    }

    .footer-logo {
        font-size: 28px;
    }

    .social-links {
        justify-content: center;
    }

    .footer-links,
    .footer-community {
        text-align: center;
    }

    .community-badges {
        align-items: center;
    }

    .footer-bottom-content {
        flex-direction: column;
        text-align: center;
    }

    .footer-bottom-links {
        gap: 24px;
    }
}

/* Mobile styles (600px and down) */
@media screen and (max-width: 600px) {
    .main-content {
        padding: 40px 20px;
    }

    .preview-text h2 {
        font-size: 24px;
    }

    .preview-text p {
        font-size: 14px;
    }

    .modern-footer {
        padding: 40px 3vw 25px;
    }

    .footer-top {
        gap: 35px;
    }

    .footer-logo {
        font-size: 26px;
        margin-bottom: 16px;
    }

    .footer-description {
        font-size: 15px;
        margin-bottom: 25px;
    }

    .social-links {
        gap: 12px;
    }

    .social-link {
        width: 44px;
        height: 44px;
    }

    .footer-links h4,
    .footer-community h4 {
        font-size: 17px;
        margin-bottom: 20px;
    }

    .footer-links a {
        font-size: 14px;
    }

    .community-badges {
        gap: 12px;
    }

    .gssoc-badge img {
        height: 28px;
    }

    .oss-badge {
        padding: 6px 12px;
        font-size: 13px;
    }

    .footer-bottom-links {
        flex-direction: column;
        gap: 16px;
    }

    .copyright,
    .footer-bottom-links a {
        font-size: 13px;
    }
}


/* Small mobile styles (480px and down) */
@media screen and (max-width: 480px) {
    .modern-footer {
        padding: 35px 4vw 20px;
    }

    .footer-top {
        gap: 30px;
    }

    .footer-logo {
        font-size: 24px;
    }

    .footer-description {
        font-size: 14px;
        line-height: 1.6;
    }

    .social-link {
        width: 40px;
        height: 40px;
    }

    .footer-links h4,
    .footer-community h4 {
        font-size: 16px;
        margin-bottom: 18px;
    }

    .community-text {
        font-size: 13px;
    }

    .gssoc-badge img {
        height: 26px;
    }

    .oss-badge {
        padding: 5px 10px;
        font-size: 12px;
        gap: 6px;
    }
}

/* Extra small mobile styles (360px and down) */
@media screen and (max-width: 360px) {
    .preview-text h2 {
        font-size: 20px;
    }

    .modern-footer {
        padding: 30px 5vw 18px;
    }

    .footer-logo {
        font-size: 22px;
    }

    .footer-description {
        font-size: 13px;
    }

    .social-link {
        width: 36px;
        height: 36px;
    }

    .footer-links h4,
    .footer-community h4 {
        font-size: 15px;
    }

    .footer-links a {
        font-size: 13px;
    }

    .community-text {
        font-size: 12px;
    }

    .copyright,
    .footer-bottom-links a {
        font-size: 12px;
    }

}


/* ===== Upload Page Navbar Styling ===== */
nav {
  display: flex;
  justify-content: center;
  align-items: center;
  gap: 30px;
  padding-bottom: 15px;
  font-family: 'Segoe UI', Tahoma, Geneva, Verdana, sans-serif;
}

nav a {
  text-decoration: none;
  color: #333;
  font-size: 16px;
  font-weight: 600;
  text-transform: uppercase;
  padding: 20px 0px 12px 12px;
  transition: all 0.3s ease;
  border-radius: 4px;
}

nav a:hover {
  color: #4CAF50;
}

.links-text {
  cursor: pointer;
  transition: all 0.3s ease;
}

.links-text:hover {
  font-weight: 400;
  text-decoration: underline;
}


.footer{
  background-color: #1e1e1e;
  color: #fff;
  text-align: center;
  padding: 20px 10px;
  margin-top: 50px;
  font-size: 14px;
}

.footer-content p { 
  margin: 5px 0;

}

@media (max-width: 600px){
  .footer {
    font-size: 12px;
    padding: 15px 5px;
  }

}
.bookmark-btn {
  margin-top: 10px;
  padding: 6px 12px;
  font-size: 0.9rem;
  background-color: #f7b86e;
  color: white;
  border: none;
  border-radius: 6px;
  cursor: pointer;
}

.bookmark-btn.bookmarked {
  background-color: #f3a847;
}


.rating {
  margin-top: 10px;
}

.rating .star {
  font-size: 20px;
  cursor: pointer;
  color: #ccc;
  transition: color 0.3s;
}

.rating .star.filled {
  color: #f7b86e;
}

@media (max-width: 770px) and (min-width: 599px) {
  .main-left {
    display: flex;
    flex-direction: column;
    align-items: center;
    text-align: center;
    padding-top: 1rem;
    gap: 1rem;
  }

  .main-left-links {
    display: flex;
    flex-direction: row;
    gap: 0.75rem;
    width: 58%;
    align-items: center;
  }

  .main-left-links .links-text {
    width: 90%;
    max-width: 300px;
    padding: 0.75rem 1rem;
    text-align: center;
    justify-content: center;
  }
}
/* Hover and Shadow Effects */
button, a, img, .card, .hover-effect {
  transition: box-shadow 0.3s ease, transform 0.3s ease;
}

button:hover, a:hover, img:hover, .card:hover, .hover-effect:hover {
  box-shadow: 0 4px 16px rgba(0,0,0,0.15), 0 1.5px 4px rgba(0,0,0,0.10);
  transform: scale(1.04);
  z-index: 2;
}

.to_top{
    bottom:10px;
    right: 40px;
    position: fixed;
    
}

.feature-cards-container {
  display: flex;
  justify-content: space-between;
  align-items: stretch;
  gap: 32px;
  margin: 32px 0;
}

/* Light mode styles (default) */
.feature-card {
  background: #d2e6ce;
  color: #222;
  border-radius: 20px;
  box-shadow: 0 2px 12px rgba(0,0,0,0.06);
  padding: 32px 28px;
  flex: 1 1 0;
  display: flex;
  flex-direction: column;
  align-items: center;
  min-width: 220px;
  max-width: 350px;
  transition: box-shadow 0.2s, transform 0.2s;
}

.feature-card .About-right-heading,
.feature-card .About-right-text {
  color: #222;
}

.feature-card svg {
  stroke: #1d1d1d !important;
}

[data-theme="dark"] .feature-card {
  background: #223024;
  color: #f7f7f7;
  box-shadow: 0 2px 12px rgba(0,0,0,0.18);
}
[data-theme="dark"] .feature-card .About-right-heading,
[data-theme="dark"] .feature-card .About-right-text {
  color: #f7f7f7;
}
[data-theme="dark"] .feature-card svg {
  stroke: #f7b86e !important;
}
[data-theme="dark"] .feature-card:hover {
  box-shadow: 0 6px 24px rgba(247,184,110,0.18);
}

.feature-card:hover {
  box-shadow: 0 6px 24px rgba(76,175,80,0.13);
  transform: translateY(-4px) scale(1.03);
}

.feature-card svg {
  margin-bottom: 18px;
}

.feature-card .About-right-heading {
  margin-bottom: 8px;
  font-size: 1.25rem;
  font-weight: 500;
  text-align: center;
}

.feature-card .About-right-text {
  font-size: 1rem;
  font-style: italic;
  color: #222;
  text-align: center;
}

@media (max-width: 900px) {
  .feature-cards-container {
    flex-direction: column;
    gap: 24px;
    align-items: center;
  }
  .feature-card {
    max-width: 90vw;
    width: 100%;
  }
}
>>>>>>> cd108995
<|MERGE_RESOLUTION|>--- conflicted
+++ resolved
@@ -492,139 +492,6 @@
   font-size: calc(9px + 0.4vw);
 }
 
-<<<<<<< HEAD
-@media (max-width: 768px) {
-  #header {
-    flex-direction: column;
-    padding: 15px 0;
-  }
-  #header #header-title-box {
-    margin: 0;
-    justify-content: center;
-    margin-bottom: 15px;
-  }
-  #header #header-title-box #header-title {
-    font-size: 24px;
-  }
-  #header #header-navigation {
-    width: 100%;
-    justify-content: center;
-    flex-wrap: wrap;
-    gap: 15px;
-    margin-bottom: 15px;
-  }
-  #header #header-navigation p {
-    font-size: 14px;
-    margin: 5px 10px;
-  }
-  #header #header-signup-box {
-    margin: 0;
-    justify-content: center;
-  }
-  #header #header-signup-box p {
-    font-size: 14px;
-    padding: 10px 25px;
-  }
-  #main {
-    flex-direction: column;
-    margin: 20px;
-    gap: 30px;
-  }
-  .main-left {
-    width: 100%;
-    text-align: center;
-  }
-  .main-left .main-heading {
-    font-size: 28px;
-    line-height: 1.4;
-  }
-  .main-left .main-text {
-    font-size: 16px;
-  }
-  .main-left-links {
-    justify-content: center;
-    flex-wrap: wrap;
-    gap: 15px;
-  }
-  .main-left-links .links-text {
-    margin: 0;
-    padding: 12px 25px;
-    font-size: 16px;
-    min-height: 45px;
-  }
-  .main-right {
-    width: 100%;
-  }
-  .main-right .main-right-box {
-    width: 100%;
-    max-width: 400px;
-  }
-  .main-right .main-right-search .main-right-search-form-input {
-    width: calc(100% - 80px);
-    padding: 15px 50px 15px 50px;
-    font-size: 16px;
-  }
-  .main-right .main-right-search .search-icon {
-    margin: 23px 20px;
-  }
-  .footer {
-    flex-direction: column;
-    margin: 20px;
-    gap: 30px;
-  }
-  .footer .footer-left-box {
-    max-width: 100%;
-    text-align: center;
-  }
-  .footer .footer-left-heading {
-    font-size: 20px;
-  }
-  .footer .footer-left-text {
-    font-size: 16px;
-  }
-  .footer .footer-left-link {
-    font-size: 16px;
-  }
-  .footer-right {
-    flex-direction: column;
-    gap: 20px;
-  }
-  .footer-right .footer-right-box {
-    width: 100%;
-    margin: 0;
-    padding: 20px;
-    text-align: center;
-  }
-  .footer-right .footer-right-box .footer-right-heading {
-    font-size: 18px;
-  }
-  .footer-right .footer-right-box .footer-right-text {
-    font-size: 14px;
-  }
-}
-@media (max-width: 1024px) and (min-width: 769px) {
-  #header #header-navigation {
-    width: 40vw;
-  }
-  #main {
-    margin: 30px;
-  }
-  #main .main-right .main-right-box {
-    width: 40vw;
-  }
-  #main .main-right .main-right-search .main-right-search-form-input {
-    width: calc(40vw - 130px);
-  }
-  .footer {
-    margin: 30px;
-  }
-  .footer .footer-right .footer-right-box {
-    width: 20vw;
-  }
-}
-
-/*# sourceMappingURL=styles.css.map */
-=======
 /* added Simple Fade-In Animation on Page Load */
 @keyframes fadeInUp {
   from {
@@ -1889,4 +1756,3 @@
     width: 100%;
   }
 }
->>>>>>> cd108995
