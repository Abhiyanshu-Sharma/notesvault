--- conflicted
+++ resolved
@@ -11,11 +11,8 @@
   workflow_dispatch:
 
 permissions:
-<<<<<<< HEAD
   contents: write  # Required to allow pushing to gh-pages branch
-=======
-  contents: write  # Required for pushing to gh-pages branch
->>>>>>> 342fcad9
+
 
 jobs:
   deploy:
